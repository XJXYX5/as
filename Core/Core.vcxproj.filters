﻿<?xml version="1.0" encoding="utf-8"?>
<Project ToolsVersion="4.0" xmlns="http://schemas.microsoft.com/developer/msbuild/2003">
  <ItemGroup>
    <Filter Include="ELF">
      <UniqueIdentifier>{f34f69bc-5d7c-44d1-90b6-aa20c435b546}</UniqueIdentifier>
    </Filter>
    <Filter Include="MIPS">
      <UniqueIdentifier>{b9b5cc6d-ef27-4209-88e2-b19d4967e4f5}</UniqueIdentifier>
    </Filter>
    <Filter Include="MIPS\x86">
      <UniqueIdentifier>{e2af791e-cd4f-4289-bd6d-6fb070c7c4a6}</UniqueIdentifier>
    </Filter>
    <Filter Include="MIPS\ARM">
      <UniqueIdentifier>{8a5bebeb-575f-483d-8bd2-4b7eac163a7d}</UniqueIdentifier>
    </Filter>
    <Filter Include="MIPS\JitCommon">
      <UniqueIdentifier>{37896407-c373-44a3-b6ec-b57bceb2c4a3}</UniqueIdentifier>
    </Filter>
    <Filter Include="FileSystems">
      <UniqueIdentifier>{7c421b66-413f-448b-abcb-84b0e9dacde1}</UniqueIdentifier>
    </Filter>
    <Filter Include="HLE">
      <UniqueIdentifier>{a9512720-5888-495e-8866-6e074a534165}</UniqueIdentifier>
    </Filter>
    <Filter Include="HLE\Kernel">
      <UniqueIdentifier>{7d2e1fcb-d376-4928-8b4e-1ae25fac1c2a}</UniqueIdentifier>
    </Filter>
    <Filter Include="HLE\Libraries">
      <UniqueIdentifier>{1926828c-7fec-495c-bea5-5a5f21f1dd06}</UniqueIdentifier>
    </Filter>
    <Filter Include="Util">
      <UniqueIdentifier>{e1b92469-14c3-492f-be08-9dcd67a5c427}</UniqueIdentifier>
    </Filter>
    <Filter Include="Debugger">
      <UniqueIdentifier>{5902bf41-1790-4772-9c17-8b804e0c4c8d}</UniqueIdentifier>
    </Filter>
    <Filter Include="Core">
      <UniqueIdentifier>{75f0ee2b-1397-4cf3-9960-94ccd7d4d803}</UniqueIdentifier>
    </Filter>
    <Filter Include="HW">
      <UniqueIdentifier>{9696662f-7398-489a-a358-5ebbf4ad4d97}</UniqueIdentifier>
    </Filter>
    <Filter Include="Dialog">
      <UniqueIdentifier>{41034c99-9b76-477f-8a77-bffaaffd5e82}</UniqueIdentifier>
    </Filter>
    <Filter Include="Ext">
      <UniqueIdentifier>{1966d4a4-9a34-4a6c-946a-ebaf33633276}</UniqueIdentifier>
    </Filter>
    <Filter Include="Ext\Snappy">
      <UniqueIdentifier>{0b77054f-7fc7-4c33-ada3-762aecde69e5}</UniqueIdentifier>
    </Filter>
    <Filter Include="Font">
      <UniqueIdentifier>{1c79e88d-1c48-450b-8af6-f22ce7d40c66}</UniqueIdentifier>
    </Filter>
    <Filter Include="MIPS\PPC">
      <UniqueIdentifier>{ac0e396a-6e16-4796-a0a0-b8ebf46ea74c}</UniqueIdentifier>
    </Filter>
  </ItemGroup>
  <ItemGroup>
    <ClCompile Include="ELF\ElfReader.cpp">
      <Filter>ELF</Filter>
    </ClCompile>
    <ClCompile Include="Mips\MIPS.cpp">
      <Filter>MIPS</Filter>
    </ClCompile>
    <ClCompile Include="MIPS\MIPSDebugInterface.cpp">
      <Filter>MIPS</Filter>
    </ClCompile>
    <ClCompile Include="Mips\MIPSDis.cpp">
      <Filter>MIPS</Filter>
    </ClCompile>
    <ClCompile Include="MIPS\MIPSDisVFPU.cpp">
      <Filter>MIPS</Filter>
    </ClCompile>
    <ClCompile Include="Mips\MIPSInt.cpp">
      <Filter>MIPS</Filter>
    </ClCompile>
    <ClCompile Include="MIPS\MIPSIntVFPU.cpp">
      <Filter>MIPS</Filter>
    </ClCompile>
    <ClCompile Include="Mips\MIPSTables.cpp">
      <Filter>MIPS</Filter>
    </ClCompile>
    <ClCompile Include="MIPS\MIPSVFPUUtils.cpp">
      <Filter>MIPS</Filter>
    </ClCompile>
    <ClCompile Include="Mips\MIPSAnalyst.cpp">
      <Filter>MIPS</Filter>
    </ClCompile>
    <ClCompile Include="Mips\MIPSCodeUtils.cpp">
      <Filter>MIPS</Filter>
    </ClCompile>
    <ClCompile Include="MIPS\x86\CompALU.cpp">
      <Filter>MIPS\x86</Filter>
    </ClCompile>
    <ClCompile Include="MIPS\x86\CompBranch.cpp">
      <Filter>MIPS\x86</Filter>
    </ClCompile>
    <ClCompile Include="MIPS\x86\CompFPU.cpp">
      <Filter>MIPS\x86</Filter>
    </ClCompile>
    <ClCompile Include="MIPS\x86\Jit.cpp">
      <Filter>MIPS\x86</Filter>
    </ClCompile>
    <ClCompile Include="MIPS\x86\CompLoadStore.cpp">
      <Filter>MIPS\x86</Filter>
    </ClCompile>
    <ClCompile Include="MIPS\x86\Asm.cpp">
      <Filter>MIPS\x86</Filter>
    </ClCompile>
    <ClCompile Include="MIPS\x86\RegCache.cpp">
      <Filter>MIPS\x86</Filter>
    </ClCompile>
    <ClCompile Include="MIPS\x86\CompVFPU.cpp">
      <Filter>MIPS\x86</Filter>
    </ClCompile>
    <ClCompile Include="MIPS\JitCommon\JitCommon.cpp">
      <Filter>MIPS\JitCommon</Filter>
    </ClCompile>
    <ClCompile Include="FileSystems\DirectoryFileSystem.cpp">
      <Filter>FileSystems</Filter>
    </ClCompile>
    <ClCompile Include="FileSystems\BlockDevices.cpp">
      <Filter>FileSystems</Filter>
    </ClCompile>
    <ClCompile Include="FileSystems\ISOFileSystem.cpp">
      <Filter>FileSystems</Filter>
    </ClCompile>
    <ClCompile Include="FileSystems\MetaFileSystem.cpp">
      <Filter>FileSystems</Filter>
    </ClCompile>
    <ClCompile Include="HLE\HLE.cpp">
      <Filter>HLE</Filter>
    </ClCompile>
    <ClCompile Include="HLE\HLETables.cpp">
      <Filter>HLE</Filter>
    </ClCompile>
    <ClCompile Include="HLE\sceKernel.cpp">
      <Filter>HLE\Kernel</Filter>
    </ClCompile>
    <ClCompile Include="HLE\sceKernelEventFlag.cpp">
      <Filter>HLE\Kernel</Filter>
    </ClCompile>
    <ClCompile Include="HLE\sceKernelInterrupt.cpp">
      <Filter>HLE\Kernel</Filter>
    </ClCompile>
    <ClCompile Include="HLE\sceKernelMemory.cpp">
      <Filter>HLE\Kernel</Filter>
    </ClCompile>
    <ClCompile Include="HLE\sceKernelModule.cpp">
      <Filter>HLE\Kernel</Filter>
    </ClCompile>
    <ClCompile Include="HLE\sceKernelSemaphore.cpp">
      <Filter>HLE\Kernel</Filter>
    </ClCompile>
    <ClCompile Include="HLE\sceKernelThread.cpp">
      <Filter>HLE\Kernel</Filter>
    </ClCompile>
    <ClCompile Include="HLE\sceKernelTime.cpp">
      <Filter>HLE\Kernel</Filter>
    </ClCompile>
    <ClCompile Include="HLE\sceKernelMutex.cpp">
      <Filter>HLE\Kernel</Filter>
    </ClCompile>
    <ClCompile Include="HLE\sceAtrac.cpp">
      <Filter>HLE\Libraries</Filter>
    </ClCompile>
    <ClCompile Include="HLE\sceAudio.cpp">
      <Filter>HLE\Libraries</Filter>
    </ClCompile>
    <ClCompile Include="HLE\sceCcc.cpp">
      <Filter>HLE\Libraries</Filter>
    </ClCompile>
    <ClCompile Include="HLE\sceCtrl.cpp">
      <Filter>HLE\Libraries</Filter>
    </ClCompile>
    <ClCompile Include="HLE\sceDisplay.cpp">
      <Filter>HLE\Libraries</Filter>
    </ClCompile>
    <ClCompile Include="HLE\sceDmac.cpp">
      <Filter>HLE\Libraries</Filter>
    </ClCompile>
    <ClCompile Include="HLE\sceGe.cpp">
      <Filter>HLE\Libraries</Filter>
    </ClCompile>
    <ClCompile Include="HLE\sceHprm.cpp">
      <Filter>HLE\Libraries</Filter>
    </ClCompile>
    <ClCompile Include="HLE\sceHttp.cpp">
      <Filter>HLE\Libraries</Filter>
    </ClCompile>
    <ClCompile Include="HLE\sceIo.cpp">
      <Filter>HLE\Libraries</Filter>
    </ClCompile>
    <ClCompile Include="HLE\sceJpeg.cpp">
      <Filter>HLE\Libraries</Filter>
    </ClCompile>
    <ClCompile Include="HLE\sceMpeg.cpp">
      <Filter>HLE\Libraries</Filter>
    </ClCompile>
    <ClCompile Include="HLE\sceMd5.cpp">
      <Filter>HLE\Libraries</Filter>
    </ClCompile>
    <ClCompile Include="HLE\sceMp4.cpp">
      <Filter>HLE\Libraries</Filter>
    </ClCompile>
    <ClCompile Include="HLE\sceP3da.cpp">
      <Filter>HLE\Libraries</Filter>
    </ClCompile>
    <ClCompile Include="HLE\sceGameUpdate.cpp">
      <Filter>HLE\Libraries</Filter>
    </ClCompile>
    <ClCompile Include="HLE\sceNet.cpp">
      <Filter>HLE\Libraries</Filter>
    </ClCompile>
    <ClCompile Include="HLE\scePower.cpp">
      <Filter>HLE\Libraries</Filter>
    </ClCompile>
    <ClCompile Include="HLE\sceRtc.cpp">
      <Filter>HLE\Libraries</Filter>
    </ClCompile>
    <ClCompile Include="HLE\sceSas.cpp">
      <Filter>HLE\Libraries</Filter>
    </ClCompile>
    <ClCompile Include="HLE\sceUmd.cpp">
      <Filter>HLE\Libraries</Filter>
    </ClCompile>
    <ClCompile Include="HLE\sceUtility.cpp">
      <Filter>HLE\Libraries</Filter>
    </ClCompile>
    <ClCompile Include="HLE\scePsmf.cpp">
      <Filter>HLE\Libraries</Filter>
    </ClCompile>
    <ClCompile Include="Util\BlockAllocator.cpp">
      <Filter>Util</Filter>
    </ClCompile>
    <ClCompile Include="Debugger\Breakpoints.cpp">
      <Filter>Debugger</Filter>
    </ClCompile>
    <ClCompile Include="Debugger\SymbolMap.cpp">
      <Filter>Debugger</Filter>
    </ClCompile>
    <ClCompile Include="Core.cpp">
      <Filter>Core</Filter>
    </ClCompile>
    <ClCompile Include="CoreTiming.cpp">
      <Filter>Core</Filter>
    </ClCompile>
    <ClCompile Include="CPU.cpp">
      <Filter>Core</Filter>
    </ClCompile>
    <ClCompile Include="Host.cpp">
      <Filter>Core</Filter>
    </ClCompile>
    <ClCompile Include="Loaders.cpp">
      <Filter>Core</Filter>
    </ClCompile>
    <ClCompile Include="MemMap.cpp">
      <Filter>Core</Filter>
    </ClCompile>
    <ClCompile Include="MemmapFunctions.cpp">
      <Filter>Core</Filter>
    </ClCompile>
    <ClCompile Include="PSPLoaders.cpp">
      <Filter>Core</Filter>
    </ClCompile>
    <ClCompile Include="PSPMixer.cpp">
      <Filter>Core</Filter>
    </ClCompile>
    <ClCompile Include="System.cpp">
      <Filter>Core</Filter>
    </ClCompile>
    <ClCompile Include="HLE\__sceAudio.cpp">
      <Filter>HLE\Libraries</Filter>
    </ClCompile>
    <ClCompile Include="HLE\sceKernelMsgPipe.cpp">
      <Filter>HLE\Kernel</Filter>
    </ClCompile>
    <ClCompile Include="HLE\sceKernelMbx.cpp">
      <Filter>HLE\Kernel</Filter>
    </ClCompile>
    <ClCompile Include="HLE\sceKernelVTimer.cpp">
      <Filter>HLE\Kernel</Filter>
    </ClCompile>
    <ClCompile Include="HLE\sceKernelAlarm.cpp">
      <Filter>HLE\Kernel</Filter>
    </ClCompile>
    <ClCompile Include="Config.cpp">
      <Filter>Core</Filter>
    </ClCompile>
    <ClCompile Include="ELF\PrxDecrypter.cpp">
      <Filter>ELF</Filter>
    </ClCompile>
    <ClCompile Include="HW\MemoryStick.cpp">
      <Filter>HW</Filter>
    </ClCompile>
    <ClCompile Include="HLE\sceImpose.cpp">
      <Filter>HLE\Libraries</Filter>
    </ClCompile>
    <ClCompile Include="HW\MediaEngine.cpp">
      <Filter>HW</Filter>
    </ClCompile>
    <ClCompile Include="Util\PPGeDraw.cpp">
      <Filter>Util</Filter>
    </ClCompile>
    <ClCompile Include="Util\ppge_atlas.cpp">
      <Filter>Util</Filter>
    </ClCompile>
    <ClCompile Include="HLE\sceFont.cpp">
      <Filter>HLE\Libraries</Filter>
    </ClCompile>
    <ClCompile Include="ELF\ParamSFO.cpp">
      <Filter>ELF</Filter>
    </ClCompile>
    <ClCompile Include="HLE\sceOpenPSID.cpp">
      <Filter>HLE\Libraries</Filter>
    </ClCompile>
    <ClCompile Include="HLE\sceParseUri.cpp">
      <Filter>HLE\Libraries</Filter>
    </ClCompile>
    <ClCompile Include="HLE\sceSsl.cpp">
      <Filter>HLE\Libraries</Filter>
    </ClCompile>
    <ClCompile Include="HLE\sceParseHttp.cpp">
      <Filter>HLE\Libraries</Filter>
    </ClCompile>
    <ClCompile Include="HLE\sceVaudio.cpp">
      <Filter>HLE\Libraries</Filter>
    </ClCompile>
    <ClCompile Include="Dialog\PSPDialog.cpp">
      <Filter>Dialog</Filter>
    </ClCompile>
    <ClCompile Include="Dialog\PSPMsgDialog.cpp">
      <Filter>Dialog</Filter>
    </ClCompile>
    <ClCompile Include="Dialog\PSPPlaceholderDialog.cpp">
      <Filter>Dialog</Filter>
    </ClCompile>
    <ClCompile Include="Dialog\PSPSaveDialog.cpp">
      <Filter>Dialog</Filter>
    </ClCompile>
    <ClCompile Include="Dialog\SavedataParam.cpp">
      <Filter>Dialog</Filter>
    </ClCompile>
    <ClCompile Include="Dialog\PSPOskDialog.cpp">
      <Filter>Dialog</Filter>
    </ClCompile>
    <ClCompile Include="HW\SasAudio.cpp">
      <Filter>HW</Filter>
    </ClCompile>
    <ClCompile Include="HLE\sceUsb.cpp">
      <Filter>HLE\Libraries</Filter>
    </ClCompile>
    <ClCompile Include="SaveState.cpp">
      <Filter>Core</Filter>
    </ClCompile>
    <ClCompile Include="..\ext\snappy\snappy-c.cpp">
      <Filter>Ext\Snappy</Filter>
    </ClCompile>
    <ClCompile Include="..\ext\snappy\snappy.cpp">
      <Filter>Ext\Snappy</Filter>
    </ClCompile>
    <ClCompile Include="MIPS\ARM\ArmAsm.cpp">
      <Filter>MIPS\ARM</Filter>
    </ClCompile>
    <ClCompile Include="MIPS\ARM\ArmCompALU.cpp">
      <Filter>MIPS\ARM</Filter>
    </ClCompile>
    <ClCompile Include="MIPS\ARM\ArmCompBranch.cpp">
      <Filter>MIPS\ARM</Filter>
    </ClCompile>
    <ClCompile Include="MIPS\ARM\ArmCompFPU.cpp">
      <Filter>MIPS\ARM</Filter>
    </ClCompile>
    <ClCompile Include="MIPS\ARM\ArmCompLoadStore.cpp">
      <Filter>MIPS\ARM</Filter>
    </ClCompile>
    <ClCompile Include="MIPS\ARM\ArmJit.cpp">
      <Filter>MIPS\ARM</Filter>
    </ClCompile>
    <ClCompile Include="MIPS\ARM\ArmRegCache.cpp">
      <Filter>MIPS\ARM</Filter>
    </ClCompile>
    <ClCompile Include="MIPS\ARM\ArmCompVFPU.cpp">
      <Filter>MIPS\ARM</Filter>
    </ClCompile>
    <ClCompile Include="..\ext\disarm.cpp">
      <Filter>Ext</Filter>
    </ClCompile>
    <ClCompile Include="MIPS\x86\RegCacheFPU.cpp">
      <Filter>MIPS\x86</Filter>
    </ClCompile>
    <ClCompile Include="MIPS\ARM\ArmRegCacheFPU.cpp">
      <Filter>MIPS\ARM</Filter>
    </ClCompile>
    <ClCompile Include="Font\PGF.cpp">
      <Filter>Font</Filter>
    </ClCompile>
    <ClCompile Include="..\git-version.cpp" />
    <ClCompile Include="Reporting.cpp">
      <Filter>Core</Filter>
    </ClCompile>
    <ClCompile Include="HLE\scePspNpDrm_user.cpp">
      <Filter>HLE\Libraries</Filter>
    </ClCompile>
    <ClCompile Include="HLE\sceChnnlsv.cpp">
      <Filter>HLE\Libraries</Filter>
    </ClCompile>
    <ClCompile Include="HLE\sceDeflt.cpp">
      <Filter>HLE\Libraries</Filter>
    </ClCompile>
    <ClCompile Include="ELF\PBPReader.cpp">
      <Filter>ELF</Filter>
    </ClCompile>
    <ClCompile Include="HLE\scePauth.cpp">
      <Filter>HLE\Libraries</Filter>
    </ClCompile>
    <ClCompile Include="HLE\sceNp.cpp">
      <Filter>HLE\Libraries</Filter>
    </ClCompile>
    <ClCompile Include="FileSystems\tlzrc.cpp">
      <Filter>FileSystems</Filter>
    </ClCompile>
    <ClCompile Include="HLE\sceMp3.cpp">
      <Filter>HLE\Libraries</Filter>
    </ClCompile>
    <ClCompile Include="MIPS\JitCommon\JitBlockCache.cpp">
      <Filter>MIPS\JitCommon</Filter>
    </ClCompile>
    <ClCompile Include="Cwcheat.cpp">
      <Filter>Core</Filter>
    </ClCompile>
    <ClCompile Include="HW\SimpleAT3Dec.cpp">
      <Filter>HW</Filter>
    </ClCompile>
    <ClCompile Include="HW\MpegDemux.cpp">
      <Filter>HW</Filter>
    </ClCompile>
    <ClCompile Include="HLE\sceAudiocodec.cpp">
      <Filter>HLE\Libraries</Filter>
    </ClCompile>
    <ClCompile Include="HDRemaster.cpp">
      <Filter>Core</Filter>
    </ClCompile>
    <ClCompile Include="MIPS\MIPSAsmTables.cpp">
      <Filter>MIPS</Filter>
    </ClCompile>
    <ClCompile Include="MIPS\MIPSAsm.cpp">
      <Filter>MIPS</Filter>
    </ClCompile>
    <ClCompile Include="FileSystems\VirtualDiscFileSystem.cpp">
      <Filter>FileSystems</Filter>
    </ClCompile>
    <ClCompile Include="HW\AsyncIOManager.cpp">
      <Filter>HW</Filter>
    </ClCompile>
    <ClCompile Include="MIPS\MIPSStackWalk.cpp">
      <Filter>MIPS</Filter>
    </ClCompile>
    <ClCompile Include="..\ext\xxhash.c">
      <Filter>Ext</Filter>
    </ClCompile>
    <ClCompile Include="MIPS\PPC\PpcCompLoadStore.cpp">
      <Filter>MIPS\PPC</Filter>
    </ClCompile>
    <ClCompile Include="MIPS\PPC\PpcCompVFPU.cpp">
      <Filter>MIPS\PPC</Filter>
    </ClCompile>
    <ClCompile Include="MIPS\PPC\PpcJit.cpp">
      <Filter>MIPS\PPC</Filter>
    </ClCompile>
    <ClCompile Include="MIPS\PPC\PpcRegCache.cpp">
      <Filter>MIPS\PPC</Filter>
    </ClCompile>
    <ClCompile Include="MIPS\PPC\PpcCompAlu.cpp">
      <Filter>MIPS\PPC</Filter>
    </ClCompile>
    <ClCompile Include="MIPS\PPC\PpcCompBranch.cpp">
      <Filter>MIPS\PPC</Filter>
    </ClCompile>
    <ClCompile Include="MIPS\PPC\PpcCompFpu.cpp">
      <Filter>MIPS\PPC</Filter>
    </ClCompile>
    <ClCompile Include="MIPS\PPC\PpcAsm.cpp">
      <Filter>MIPS\PPC</Filter>
    </ClCompile>
    <ClCompile Include="HLE\sceHeap.cpp">
      <Filter>HLE\Libraries</Filter>
    </ClCompile>
    <ClCompile Include="HLE\sceNetAdhoc.cpp">
      <Filter>HLE\Libraries</Filter>
    </ClCompile>
    <ClCompile Include="Dialog\PSPGamedataInstallDialog.cpp">
      <Filter>Dialog</Filter>
    </ClCompile>
    <ClCompile Include="Dialog\PSPNetconfDialog.cpp">
      <Filter>Dialog</Filter>
    </ClCompile>
<<<<<<< HEAD
    <ClCompile Include="Debugger\DisassemblyManager.cpp">
      <Filter>Debugger</Filter>
=======
    <ClCompile Include="HLE\proAdhoc.cpp">
      <Filter>HLE\Libraries</Filter>
>>>>>>> c07ca43f
    </ClCompile>
  </ItemGroup>
  <ItemGroup>
    <ClInclude Include="ELF\ElfReader.h">
      <Filter>ELF</Filter>
    </ClInclude>
    <ClInclude Include="ELF\ElfTypes.h">
      <Filter>ELF</Filter>
    </ClInclude>
    <ClInclude Include="MIPS\MIPSDebugInterface.h">
      <Filter>MIPS</Filter>
    </ClInclude>
    <ClInclude Include="Mips\MIPS.h">
      <Filter>MIPS</Filter>
    </ClInclude>
    <ClInclude Include="Mips\MIPSDis.h">
      <Filter>MIPS</Filter>
    </ClInclude>
    <ClInclude Include="MIPS\MIPSDisVFPU.h">
      <Filter>MIPS</Filter>
    </ClInclude>
    <ClInclude Include="Mips\MIPSInt.h">
      <Filter>MIPS</Filter>
    </ClInclude>
    <ClInclude Include="MIPS\MIPSIntVFPU.h">
      <Filter>MIPS</Filter>
    </ClInclude>
    <ClInclude Include="Mips\MIPSTables.h">
      <Filter>MIPS</Filter>
    </ClInclude>
    <ClInclude Include="MIPS\MIPSVFPUUtils.h">
      <Filter>MIPS</Filter>
    </ClInclude>
    <ClInclude Include="Mips\MIPSAnalyst.h">
      <Filter>MIPS</Filter>
    </ClInclude>
    <ClInclude Include="Mips\MIPSCodeUtils.h">
      <Filter>MIPS</Filter>
    </ClInclude>
    <ClInclude Include="MIPS\x86\Jit.h">
      <Filter>MIPS\x86</Filter>
    </ClInclude>
    <ClInclude Include="MIPS\x86\Asm.h">
      <Filter>MIPS\x86</Filter>
    </ClInclude>
    <ClInclude Include="MIPS\x86\RegCache.h">
      <Filter>MIPS\x86</Filter>
    </ClInclude>
    <ClInclude Include="MIPS\JitCommon\JitCommon.h">
      <Filter>MIPS\JitCommon</Filter>
    </ClInclude>
    <ClInclude Include="FileSystems\DirectoryFileSystem.h">
      <Filter>FileSystems</Filter>
    </ClInclude>
    <ClInclude Include="FileSystems\BlockDevices.h">
      <Filter>FileSystems</Filter>
    </ClInclude>
    <ClInclude Include="FileSystems\FileSystem.h">
      <Filter>FileSystems</Filter>
    </ClInclude>
    <ClInclude Include="FileSystems\ISOFileSystem.h">
      <Filter>FileSystems</Filter>
    </ClInclude>
    <ClInclude Include="FileSystems\MetaFileSystem.h">
      <Filter>FileSystems</Filter>
    </ClInclude>
    <ClInclude Include="HLE\FunctionWrappers.h">
      <Filter>HLE</Filter>
    </ClInclude>
    <ClInclude Include="HLE\HLE.h">
      <Filter>HLE</Filter>
    </ClInclude>
    <ClInclude Include="HLE\HLETables.h">
      <Filter>HLE</Filter>
    </ClInclude>
    <ClInclude Include="HLE\sceKernel.h">
      <Filter>HLE\Kernel</Filter>
    </ClInclude>
    <ClInclude Include="HLE\sceKernelEventFlag.h">
      <Filter>HLE\Kernel</Filter>
    </ClInclude>
    <ClInclude Include="HLE\sceKernelInterrupt.h">
      <Filter>HLE\Kernel</Filter>
    </ClInclude>
    <ClInclude Include="HLE\sceKernelMemory.h">
      <Filter>HLE\Kernel</Filter>
    </ClInclude>
    <ClInclude Include="HLE\sceKernelModule.h">
      <Filter>HLE\Kernel</Filter>
    </ClInclude>
    <ClInclude Include="HLE\sceKernelSemaphore.h">
      <Filter>HLE\Kernel</Filter>
    </ClInclude>
    <ClInclude Include="HLE\sceKernelThread.h">
      <Filter>HLE\Kernel</Filter>
    </ClInclude>
    <ClInclude Include="HLE\sceKernelTime.h">
      <Filter>HLE\Kernel</Filter>
    </ClInclude>
    <ClInclude Include="HLE\sceKernelMutex.h">
      <Filter>HLE\Kernel</Filter>
    </ClInclude>
    <ClInclude Include="HLE\sceAtrac.h">
      <Filter>HLE\Libraries</Filter>
    </ClInclude>
    <ClInclude Include="HLE\sceAudio.h">
      <Filter>HLE\Libraries</Filter>
    </ClInclude>
    <ClInclude Include="HLE\sceCcc.h">
      <Filter>HLE\Libraries</Filter>
    </ClInclude>
    <ClInclude Include="HLE\sceCtrl.h">
      <Filter>HLE\Libraries</Filter>
    </ClInclude>
    <ClInclude Include="HLE\sceDisplay.h">
      <Filter>HLE\Libraries</Filter>
    </ClInclude>
    <ClInclude Include="HLE\sceDmac.h">
      <Filter>HLE\Libraries</Filter>
    </ClInclude>
    <ClInclude Include="HLE\sceGe.h">
      <Filter>HLE\Libraries</Filter>
    </ClInclude>
    <ClInclude Include="HLE\sceHprm.h">
      <Filter>HLE\Libraries</Filter>
    </ClInclude>
    <ClInclude Include="HLE\sceHttp.h">
      <Filter>HLE\Libraries</Filter>
    </ClInclude>
    <ClInclude Include="HLE\sceIo.h">
      <Filter>HLE\Libraries</Filter>
    </ClInclude>
    <ClInclude Include="HLE\sceJpeg.h">
      <Filter>HLE\Libraries</Filter>
    </ClInclude>
    <ClInclude Include="HLE\sceMpeg.h">
      <Filter>HLE\Libraries</Filter>
    </ClInclude>
    <ClInclude Include="HLE\sceMd5.h">
      <Filter>HLE\Libraries</Filter>
    </ClInclude>
    <ClInclude Include="HLE\sceMp4.h">
      <Filter>HLE\Libraries</Filter>
    </ClInclude>
    <ClInclude Include="HLE\sceP3da.h">
      <Filter>HLE\Libraries</Filter>
    </ClInclude>
    <ClInclude Include="HLE\sceGameUpdate.h">
      <Filter>HLE\Libraries</Filter>
    </ClInclude>
    <ClInclude Include="HLE\sceNet.h">
      <Filter>HLE\Libraries</Filter>
    </ClInclude>
    <ClInclude Include="HLE\scePower.h">
      <Filter>HLE\Libraries</Filter>
    </ClInclude>
    <ClInclude Include="HLE\sceRtc.h">
      <Filter>HLE\Libraries</Filter>
    </ClInclude>
    <ClInclude Include="HLE\sceSas.h">
      <Filter>HLE\Libraries</Filter>
    </ClInclude>
    <ClInclude Include="HLE\sceUmd.h">
      <Filter>HLE\Libraries</Filter>
    </ClInclude>
    <ClInclude Include="HLE\sceUtility.h">
      <Filter>HLE\Libraries</Filter>
    </ClInclude>
    <ClInclude Include="HLE\scePsmf.h">
      <Filter>HLE\Libraries</Filter>
    </ClInclude>
    <ClInclude Include="Util\BlockAllocator.h">
      <Filter>Util</Filter>
    </ClInclude>
    <ClInclude Include="Debugger\Breakpoints.h">
      <Filter>Debugger</Filter>
    </ClInclude>
    <ClInclude Include="Debugger\DebugInterface.h">
      <Filter>Debugger</Filter>
    </ClInclude>
    <ClInclude Include="Debugger\SymbolMap.h">
      <Filter>Debugger</Filter>
    </ClInclude>
    <ClInclude Include="System.h">
      <Filter>Core</Filter>
    </ClInclude>
    <ClInclude Include="Core.h">
      <Filter>Core</Filter>
    </ClInclude>
    <ClInclude Include="CoreParameter.h">
      <Filter>Core</Filter>
    </ClInclude>
    <ClInclude Include="CoreTiming.h">
      <Filter>Core</Filter>
    </ClInclude>
    <ClInclude Include="CPU.h">
      <Filter>Core</Filter>
    </ClInclude>
    <ClInclude Include="Host.h">
      <Filter>Core</Filter>
    </ClInclude>
    <ClInclude Include="Loaders.h">
      <Filter>Core</Filter>
    </ClInclude>
    <ClInclude Include="MemMap.h">
      <Filter>Core</Filter>
    </ClInclude>
    <ClInclude Include="PSPLoaders.h">
      <Filter>Core</Filter>
    </ClInclude>
    <ClInclude Include="PSPMixer.h">
      <Filter>Core</Filter>
    </ClInclude>
    <ClInclude Include="HLE\__sceAudio.h">
      <Filter>HLE\Libraries</Filter>
    </ClInclude>
    <ClInclude Include="HLE\sceKernelMsgPipe.h">
      <Filter>HLE\Kernel</Filter>
    </ClInclude>
    <ClInclude Include="HLE\sceKernelMbx.h">
      <Filter>HLE\Kernel</Filter>
    </ClInclude>
    <ClInclude Include="HLE\sceKernelVTimer.h">
      <Filter>HLE\Kernel</Filter>
    </ClInclude>
    <ClInclude Include="HLE\sceKernelAlarm.h">
      <Filter>HLE\Kernel</Filter>
    </ClInclude>
    <ClInclude Include="Config.h">
      <Filter>Core</Filter>
    </ClInclude>
    <ClInclude Include="ELF\PrxDecrypter.h">
      <Filter>ELF</Filter>
    </ClInclude>
    <ClInclude Include="HW\MemoryStick.h">
      <Filter>HW</Filter>
    </ClInclude>
    <ClInclude Include="HLE\sceImpose.h">
      <Filter>HLE\Libraries</Filter>
    </ClInclude>
    <ClInclude Include="HW\MediaEngine.h">
      <Filter>HW</Filter>
    </ClInclude>
    <ClInclude Include="Util\PPGeDraw.h">
      <Filter>Util</Filter>
    </ClInclude>
    <ClInclude Include="Util\ppge_atlas.h">
      <Filter>Util</Filter>
    </ClInclude>
    <ClInclude Include="HLE\sceFont.h">
      <Filter>HLE\Libraries</Filter>
    </ClInclude>
    <ClInclude Include="ELF\ParamSFO.h">
      <Filter>ELF</Filter>
    </ClInclude>
    <ClInclude Include="HLE\sceOpenPSID.h">
      <Filter>HLE\Libraries</Filter>
    </ClInclude>
    <ClInclude Include="HLE\sceParseUri.h">
      <Filter>HLE\Libraries</Filter>
    </ClInclude>
    <ClInclude Include="HLE\sceSsl.h">
      <Filter>HLE\Libraries</Filter>
    </ClInclude>
    <ClInclude Include="HLE\sceParseHttp.h">
      <Filter>HLE\Libraries</Filter>
    </ClInclude>
    <ClInclude Include="HLE\sceVaudio.h">
      <Filter>HLE\Libraries</Filter>
    </ClInclude>
    <ClInclude Include="Dialog\PSPDialog.h">
      <Filter>Dialog</Filter>
    </ClInclude>
    <ClInclude Include="Dialog\PSPMsgDialog.h">
      <Filter>Dialog</Filter>
    </ClInclude>
    <ClInclude Include="Dialog\PSPPlaceholderDialog.h">
      <Filter>Dialog</Filter>
    </ClInclude>
    <ClInclude Include="Dialog\PSPSaveDialog.h">
      <Filter>Dialog</Filter>
    </ClInclude>
    <ClInclude Include="Dialog\SavedataParam.h">
      <Filter>Dialog</Filter>
    </ClInclude>
    <ClInclude Include="Dialog\PSPOskDialog.h">
      <Filter>Dialog</Filter>
    </ClInclude>
    <ClInclude Include="HW\SasAudio.h">
      <Filter>HW</Filter>
    </ClInclude>
    <ClInclude Include="HLE\sceUsb.h">
      <Filter>HLE\Libraries</Filter>
    </ClInclude>
    <ClInclude Include="SaveState.h">
      <Filter>Core</Filter>
    </ClInclude>
    <ClInclude Include="..\ext\snappy\snappy.h">
      <Filter>Ext\Snappy</Filter>
    </ClInclude>
    <ClInclude Include="..\ext\snappy\snappy-stubs-public.h">
      <Filter>Ext\Snappy</Filter>
    </ClInclude>
    <ClInclude Include="..\ext\snappy\snappy-sinksource.h">
      <Filter>Ext\Snappy</Filter>
    </ClInclude>
    <ClInclude Include="..\ext\snappy\snappy-stubs-internal.h">
      <Filter>Ext\Snappy</Filter>
    </ClInclude>
    <ClInclude Include="..\ext\snappy\snappy-internal.h">
      <Filter>Ext\Snappy</Filter>
    </ClInclude>
    <ClInclude Include="MIPS\ARM\ArmAsm.h">
      <Filter>MIPS\ARM</Filter>
    </ClInclude>
    <ClInclude Include="MIPS\ARM\ArmJit.h">
      <Filter>MIPS\ARM</Filter>
    </ClInclude>
    <ClInclude Include="MIPS\ARM\ArmRegCache.h">
      <Filter>MIPS\ARM</Filter>
    </ClInclude>
    <ClInclude Include="MIPS\x86\RegCacheFPU.h">
      <Filter>MIPS\x86</Filter>
    </ClInclude>
    <ClInclude Include="MIPS\ARM\ArmRegCacheFPU.h">
      <Filter>MIPS\ARM</Filter>
    </ClInclude>
    <ClInclude Include="Font\PGF.h">
      <Filter>Font</Filter>
    </ClInclude>
    <ClInclude Include="Reporting.h">
      <Filter>Core</Filter>
    </ClInclude>
    <ClInclude Include="HLE\scePspNpDrm_user.h">
      <Filter>HLE\Libraries</Filter>
    </ClInclude>
    <ClInclude Include="HLE\sceChnnlsv.h">
      <Filter>HLE\Libraries</Filter>
    </ClInclude>
    <ClInclude Include="HLE\sceDeflt.h">
      <Filter>HLE\Libraries</Filter>
    </ClInclude>
    <ClInclude Include="ELF\PBPReader.h">
      <Filter>ELF</Filter>
    </ClInclude>
    <ClInclude Include="HLE\scePauth.h">
      <Filter>HLE\Libraries</Filter>
    </ClInclude>
    <ClInclude Include="HLE\sceNp.h">
      <Filter>HLE\Libraries</Filter>
    </ClInclude>
    <ClInclude Include="HLE\sceMp3.h">
      <Filter>HLE\Libraries</Filter>
    </ClInclude>
    <ClInclude Include="MIPS\JitCommon\JitBlockCache.h">
      <Filter>MIPS\JitCommon</Filter>
    </ClInclude>
    <ClInclude Include="Cwcheat.h">
      <Filter>Core</Filter>
    </ClInclude>
    <ClInclude Include="HW\SimpleAT3Dec.h">
      <Filter>HW</Filter>
    </ClInclude>
    <ClInclude Include="HW\MpegDemux.h">
      <Filter>HW</Filter>
    </ClInclude>
    <ClInclude Include="HLE\sceAudiocodec.h">
      <Filter>HLE\Libraries</Filter>
    </ClInclude>
    <ClInclude Include="HDRemaster.h">
      <Filter>Core</Filter>
    </ClInclude>
    <ClInclude Include="MIPS\MIPSAsmTables.h">
      <Filter>MIPS</Filter>
    </ClInclude>
    <ClInclude Include="MIPS\MIPSAsm.h">
      <Filter>MIPS</Filter>
    </ClInclude>
    <ClInclude Include="FileSystems\VirtualDiscFileSystem.h">
      <Filter>FileSystems</Filter>
    </ClInclude>
    <ClInclude Include="ThreadEventQueue.h">
      <Filter>Core</Filter>
    </ClInclude>
    <ClInclude Include="HW\AsyncIOManager.h">
      <Filter>HW</Filter>
    </ClInclude>
    <ClInclude Include="MIPS\MIPSStackWalk.h">
      <Filter>MIPS</Filter>
    </ClInclude>
    <ClInclude Include="..\ext\disarm.h">
      <Filter>Ext</Filter>
    </ClInclude>
    <ClInclude Include="..\ext\xxhash.h">
      <Filter>Ext</Filter>
    </ClInclude>
    <ClInclude Include="MIPS\PPC\PpcJit.h">
      <Filter>MIPS\PPC</Filter>
    </ClInclude>
    <ClInclude Include="MIPS\PPC\PpcRegCache.h">
      <Filter>MIPS\PPC</Filter>
    </ClInclude>
    <ClInclude Include="HLE\KernelWaitHelpers.h">
      <Filter>HLE\Kernel</Filter>
    </ClInclude>
    <ClInclude Include="HLE\sceHeap.h">
      <Filter>HLE\Libraries</Filter>
    </ClInclude>
    <ClInclude Include="HLE\sceNetAdhoc.h">
      <Filter>HLE\Libraries</Filter>
    </ClInclude>
    <ClInclude Include="Dialog\PSPGamedataInstallDialog.h">
      <Filter>Dialog</Filter>
    </ClInclude>
    <ClInclude Include="Dialog\PSPNetconfDialog.h">
      <Filter>Dialog</Filter>
    </ClInclude>
<<<<<<< HEAD
    <ClInclude Include="MIPS\JitCommon\JitState.h">
      <Filter>MIPS\JitCommon</Filter>
    </ClInclude>
    <ClInclude Include="MIPS\ARM\ArmCompVFPUNEON.cpp">
      <Filter>MIPS\ARM</Filter>
    </ClInclude>
    <ClInclude Include="Debugger\DisassemblyManager.h">
      <Filter>Debugger</Filter>
=======
    <ClInclude Include="HLE\proAdhoc.h">
      <Filter>HLE\Libraries</Filter>
>>>>>>> c07ca43f
    </ClInclude>
  </ItemGroup>
  <ItemGroup>
    <None Include="CMakeLists.txt" />
    <None Include="..\LICENSE.TXT" />
    <None Include="..\android\jni\Android.mk" />
    <None Include="GameLogNotes.txt" />
  </ItemGroup>
</Project><|MERGE_RESOLUTION|>--- conflicted
+++ resolved
@@ -496,13 +496,11 @@
     <ClCompile Include="Dialog\PSPNetconfDialog.cpp">
       <Filter>Dialog</Filter>
     </ClCompile>
-<<<<<<< HEAD
     <ClCompile Include="Debugger\DisassemblyManager.cpp">
       <Filter>Debugger</Filter>
-=======
+    </ClCompile>
     <ClCompile Include="HLE\proAdhoc.cpp">
       <Filter>HLE\Libraries</Filter>
->>>>>>> c07ca43f
     </ClCompile>
   </ItemGroup>
   <ItemGroup>
@@ -920,7 +918,6 @@
     <ClInclude Include="Dialog\PSPNetconfDialog.h">
       <Filter>Dialog</Filter>
     </ClInclude>
-<<<<<<< HEAD
     <ClInclude Include="MIPS\JitCommon\JitState.h">
       <Filter>MIPS\JitCommon</Filter>
     </ClInclude>
@@ -929,10 +926,9 @@
     </ClInclude>
     <ClInclude Include="Debugger\DisassemblyManager.h">
       <Filter>Debugger</Filter>
-=======
+    </ClInclude>
     <ClInclude Include="HLE\proAdhoc.h">
       <Filter>HLE\Libraries</Filter>
->>>>>>> c07ca43f
     </ClInclude>
   </ItemGroup>
   <ItemGroup>
