--- conflicted
+++ resolved
@@ -103,11 +103,7 @@
 	if (gstate_c.IsDirty(DIRTY_TEXTURE_IMAGE | DIRTY_TEXTURE_PARAMS) && !gstate.isModeClear() && gstate.isTextureMapEnabled()) {
 		textureCache_->SetTexture();
 		gstate_c.Clean(DIRTY_TEXTURE_IMAGE | DIRTY_TEXTURE_PARAMS);
-<<<<<<< HEAD
 	} else if (g_Config.bDirtyClearRSelf && gstate.getTextureAddress(0) == ((gstate.getFrameBufRawAddress() | 0x04000000) & 0x3FFFFFFF)) {
-=======
-	} else if (gstate.getTextureAddress(0) == ((gstate.getFrameBufRawAddress() | 0x04000000) & 0x3FFFFFFF)) {
->>>>>>> 7e14a618
 		// This catches the case of clearing a texture.
 		gstate_c.Dirty(DIRTY_TEXTURE_IMAGE);
 	}
