// Copyright (c) 2012- PPSSPP Project.

// This program is free software: you can redistribute it and/or modify
// it under the terms of the GNU General Public License as published by
// the Free Software Foundation, version 2.0 or later versions.

// This program is distributed in the hope that it will be useful,
// but WITHOUT ANY WARRANTY; without even the implied warranty of
// MERCHANTABILITY or FITNESS FOR A PARTICULAR PURPOSE.  See the
// GNU General Public License 2.0 for more details.

// A copy of the GPL 2.0 should have been included with the program.
// If not, see http://www.gnu.org/licenses/

// Official git repository and contact information can be found at
// https://github.com/hrydgard/ppsspp and http://www.ppsspp.org/.

#include <stdio.h>
#include <locale.h>

#if defined(_WIN32) && defined(_DEBUG)
#include "Common/CommonWindows.h"
#endif

#include "base/stringutil.h"
#include "GPU/ge_constants.h"
#include "GPU/GPUState.h"
#include "Core/Config.h"
#include "Core/System.h"

#include "GPU/Directx9/VertexShaderGeneratorDX9.h"
#include "GPU/Common/VertexDecoderCommon.h"
#include "GPU/Common/ShaderUniforms.h"

#undef WRITE

#define WRITE p+=sprintf

namespace DX9 {

static const char * const boneWeightAttrDecl[9] = {	
	"#ERROR#",
	"float  a_w1:TEXCOORD1;\n",
	"float2 a_w1:TEXCOORD1;\n",
	"float3 a_w1:TEXCOORD1;\n",
	"float4 a_w1:TEXCOORD1;\n",
	"float4 a_w1:TEXCOORD1;\n  float  a_w2:TEXCOORD2;\n",
	"float4 a_w1:TEXCOORD1;\n  float2 a_w2:TEXCOORD2;\n",
	"float4 a_w1:TEXCOORD1;\n  float3 a_w2:TEXCOORD2;\n",
	"float4 a_w1:TEXCOORD1;\n  float4 a_w2:TEXCOORD2;\n",
};

enum DoLightComputation {
	LIGHT_OFF,
	LIGHT_SHADE,
	LIGHT_FULL,
};

// #define COLORGUARDBAND

#ifdef COLORGUARDBAND
// Coloring debug version
static void WriteGuardBand(char *&p) {
	WRITE(p, "  float3 projPos = outPos.xyz / outPos.w; \n");
	WRITE(p, "  if (outPos.w >= u_guardband.z) {\n");
	WRITE(p, "		if (abs(projPos.x) > u_guardband.x || projPos.y > u_guardband.y) colorOverride.g = 0.0;\n");//outPos.w = u_guardband.w;\n");
	WRITE(p, "  } else { colorOverride.b = 0.0; } \n");
}
#else
// NOTE: We are skipping the bottom check. This fixes TOCA but I am dubious about it...
static void WriteGuardBand(char *&p) {
	WRITE(p, "  float3 projPos = outPos.xyz / outPos.w; \n");
	WRITE(p, "  if (outPos.w >= u_guardband.z) {\n");
	WRITE(p, "		if (abs(projPos.x) > u_guardband.x || projPos.y > u_guardband.y) outPos.w = u_guardband.w;\n");
	WRITE(p, "  }\n");
}
#endif

void GenerateVertexShaderHLSL(const VShaderID &id, char *buffer, ShaderLanguage lang) {
	char *p = buffer;

	bool isModeThrough = id.Bit(VS_BIT_IS_THROUGH);
	bool lmode = id.Bit(VS_BIT_LMODE);
	bool doTexture = id.Bit(VS_BIT_DO_TEXTURE);
	bool doTextureTransform = id.Bit(VS_BIT_DO_TEXTURE_TRANSFORM);

	GETexMapMode uvGenMode = static_cast<GETexMapMode>(id.Bits(VS_BIT_UVGEN_MODE, 2));

	// this is only valid for some settings of uvGenMode
	GETexProjMapMode uvProjMode = static_cast<GETexProjMapMode>(id.Bits(VS_BIT_UVPROJ_MODE, 2));
	bool doShadeMapping = uvGenMode == GE_TEXMAP_ENVIRONMENT_MAP;
	bool doFlatShading = id.Bit(VS_BIT_FLATSHADE);

	bool useHWTransform = id.Bit(VS_BIT_USE_HW_TRANSFORM);
	bool hasColor = id.Bit(VS_BIT_HAS_COLOR) || !useHWTransform;
	bool hasNormal = id.Bit(VS_BIT_HAS_NORMAL) && useHWTransform;
	bool hasTexcoord = id.Bit(VS_BIT_HAS_TEXCOORD) || !useHWTransform;
	bool enableFog = id.Bit(VS_BIT_ENABLE_FOG);
	bool flipNormal = id.Bit(VS_BIT_NORM_REVERSE);
	int ls0 = id.Bits(VS_BIT_LS0, 2);
	int ls1 = id.Bits(VS_BIT_LS1, 2);
	bool enableBones = id.Bit(VS_BIT_ENABLE_BONES);
	bool enableLighting = id.Bit(VS_BIT_LIGHTING_ENABLE);
	int matUpdate = id.Bits(VS_BIT_MATERIAL_UPDATE, 3);

	bool doBezier = id.Bit(VS_BIT_BEZIER);
	bool doSpline = id.Bit(VS_BIT_SPLINE);
	bool hasColorTess = id.Bit(VS_BIT_HAS_COLOR_TESS);
	bool hasTexcoordTess = id.Bit(VS_BIT_HAS_TEXCOORD_TESS);
	bool flipNormalTess = id.Bit(VS_BIT_NORM_REVERSE_TESS);

	DoLightComputation doLight[4] = { LIGHT_OFF, LIGHT_OFF, LIGHT_OFF, LIGHT_OFF };
	if (useHWTransform) {
		int shadeLight0 = doShadeMapping ? ls0 : -1;
		int shadeLight1 = doShadeMapping ? ls1 : -1;
		for (int i = 0; i < 4; i++) {
			if (i == shadeLight0 || i == shadeLight1)
				doLight[i] = LIGHT_SHADE;
			if (enableLighting && id.Bit(VS_BIT_LIGHT0_ENABLE + i))
				doLight[i] = LIGHT_FULL;
		}
	}

	int numBoneWeights = 0;
	int boneWeightScale = id.Bits(VS_BIT_WEIGHT_FMTSCALE, 2);
	if (enableBones) {
		numBoneWeights = 1 + id.Bits(VS_BIT_BONES, 3);
	}

	if (lang == HLSL_DX9) {
		WRITE(p, "#pragma warning( disable : 3571 )\n");
		if (isModeThrough) {
			WRITE(p, "float4x4 u_proj_through : register(c%i);\n", CONST_VS_PROJ_THROUGH);
		} else {
			WRITE(p, "float4x4 u_proj : register(c%i);\n", CONST_VS_PROJ);
			// Add all the uniforms we'll need to transform properly.
		}
		WRITE(p, "float4 u_guardband : register(c%i);\n", CONST_VS_GUARDBAND);

		if (enableFog) {
			WRITE(p, "float2 u_fogcoef : register(c%i);\n", CONST_VS_FOGCOEF);
		}
		if (useHWTransform || !hasColor)
			WRITE(p, "float4 u_matambientalpha : register(c%i);\n", CONST_VS_MATAMBIENTALPHA);  // matambient + matalpha

		if (useHWTransform) {
			// When transforming by hardware, we need a great deal more uniforms...
			WRITE(p, "float4x3 u_world : register(c%i);\n", CONST_VS_WORLD);
			WRITE(p, "float4x3 u_view : register(c%i);\n", CONST_VS_VIEW);
			if (doTextureTransform)
				WRITE(p, "float4x3 u_tex : register(c%i);\n", CONST_VS_TEXMTX);
			if (enableBones) {
#ifdef USE_BONE_ARRAY
				WRITE(p, "float4x3 u_bone[%i] : register(c%i);\n", numBones, CONST_VS_BONE0);
#else
				for (int i = 0; i < numBoneWeights; i++) {
					WRITE(p, "float4x3 u_bone%i : register(c%i);\n", i, CONST_VS_BONE0 + i * 3);
				}
#endif
			}
			if (doTexture) {
				WRITE(p, "float4 u_uvscaleoffset : register(c%i);\n", CONST_VS_UVSCALEOFFSET);
			}
			for (int i = 0; i < 4; i++) {
				if (doLight[i] != LIGHT_OFF) {
					// This is needed for shade mapping
					WRITE(p, "float3 u_lightpos%i : register(c%i);\n", i, CONST_VS_LIGHTPOS + i);
				}
				if (doLight[i] == LIGHT_FULL) {
					GELightType type = static_cast<GELightType>(id.Bits(VS_BIT_LIGHT0_TYPE + 4 * i, 2));
					GELightComputation comp = static_cast<GELightComputation>(id.Bits(VS_BIT_LIGHT0_COMP + 4 * i, 2));

					if (type != GE_LIGHTTYPE_DIRECTIONAL)
						WRITE(p, "float3 u_lightatt%i : register(c%i);\n", i, CONST_VS_LIGHTATT + i);

					if (type == GE_LIGHTTYPE_SPOT || type == GE_LIGHTTYPE_UNKNOWN) {
						WRITE(p, "float3 u_lightdir%i : register(c%i);\n", i, CONST_VS_LIGHTDIR + i);
						WRITE(p, "float4 u_lightangle_spotCoef%i : register(c%i);\n", i, CONST_VS_LIGHTANGLE_SPOTCOEF + i);
					}
					WRITE(p, "float3 u_lightambient%i : register(c%i);\n", i, CONST_VS_LIGHTAMBIENT + i);
					WRITE(p, "float3 u_lightdiffuse%i : register(c%i);\n", i, CONST_VS_LIGHTDIFFUSE + i);

					if (comp != GE_LIGHTCOMP_ONLYDIFFUSE) {
						WRITE(p, "float3 u_lightspecular%i : register(c%i);\n", i, CONST_VS_LIGHTSPECULAR + i);
					}
				}
			}
			if (enableLighting) {
				WRITE(p, "float4 u_ambient : register(c%i);\n", CONST_VS_AMBIENT);
				if ((matUpdate & 2) == 0 || !hasColor)
					WRITE(p, "float3 u_matdiffuse : register(c%i);\n", CONST_VS_MATDIFFUSE);
				// if ((matUpdate & 4) == 0)
				WRITE(p, "float4 u_matspecular : register(c%i);\n", CONST_VS_MATSPECULAR);  // Specular coef is contained in alpha
				WRITE(p, "float3 u_matemissive : register(c%i);\n", CONST_VS_MATEMISSIVE);
			}
		}

		if (!isModeThrough && gstate_c.Supports(GPU_ROUND_DEPTH_TO_16BIT)) {
			WRITE(p, "float4 u_depthRange : register(c%i);\n", CONST_VS_DEPTHRANGE);
		}
	} else {
		WRITE(p, "cbuffer base : register(b0) {\n%s};\n", cb_baseStr);
		WRITE(p, "cbuffer lights: register(b1) {\n%s};\n", cb_vs_lightsStr);
		WRITE(p, "cbuffer bones : register(b2) {\n%s};\n", cb_vs_bonesStr);
	}

	bool scaleUV = !isModeThrough && (uvGenMode == GE_TEXMAP_TEXTURE_COORDS || uvGenMode == GE_TEXMAP_UNKNOWN);

	// And the "varyings".
	bool texCoordInVec3 = false;
	if (useHWTransform) {
		WRITE(p, "struct VS_IN {                              \n");
		if ((doSpline || doBezier) && lang == HLSL_D3D11) {
			WRITE(p, "  uint instanceId : SV_InstanceID;\n");
		}
		if (enableBones) {
			WRITE(p, "  %s", boneWeightAttrDecl[numBoneWeights]);
		}
		if (doTexture && hasTexcoord) {
			WRITE(p, "  float2 texcoord : TEXCOORD0;\n");
		}
		if (hasColor)  {
			WRITE(p, "  float4 color0 : COLOR0;\n");
		}
		if (hasNormal) {
			WRITE(p, "  float3 normal : NORMAL;\n");
		}
		WRITE(p, "  float3 position : POSITION;\n");
		WRITE(p, "};\n");
		
	} else {
		WRITE(p, "struct VS_IN {\n");
		WRITE(p, "  float4 position : POSITION;\n");
		if (doTexture && hasTexcoord) {
			if (doTextureTransform && !isModeThrough) {
				texCoordInVec3 = true;
				WRITE(p, "  float3 texcoord : TEXCOORD0;\n");
			}
			else
				WRITE(p, "  float2 texcoord : TEXCOORD0;\n");
		}
		if (hasColor) {
			WRITE(p, "  float4 color0 : COLOR0;\n");
		}
		// only software transform supplies color1 as vertex data
		if (lmode) {
			WRITE(p, "  float4 color1 : COLOR1;\n");
		}
		WRITE(p, "};\n");
	}

	WRITE(p, "struct VS_OUT {\n");
	if (doTexture) {
		WRITE(p, "  float3 v_texcoord : TEXCOORD0;\n");
	}
	const char *colorInterpolation = doFlatShading && lang == HLSL_D3D11 ? "nointerpolation " : "";
	WRITE(p, "  %sfloat4 v_color0    : COLOR0;\n", colorInterpolation);
	if (lmode)
		WRITE(p, "  float3 v_color1    : COLOR1;\n");

	if (enableFog) {
		WRITE(p, "  float v_fogdepth: TEXCOORD1;\n");
	}
	if (lang == HLSL_DX9) {
		WRITE(p, "  float4 gl_Position   : POSITION;\n");
	} else {
		WRITE(p, "  float4 gl_Position   : SV_Position;\n");
	}
	WRITE(p, "};\n");

	// Confirmed: Through mode gets through exactly the same in GL and D3D in Phantasy Star: Text is 38023.0 in the test scene.

	if (!isModeThrough && gstate_c.Supports(GPU_ROUND_DEPTH_TO_16BIT)) {
		// Apply the projection and viewport to get the Z buffer value, floor to integer, undo the viewport and projection.
		// The Z range in D3D is different but we compensate for that using parameters.
		WRITE(p, "\nfloat4 depthRoundZVP(float4 v) {\n");
		WRITE(p, "  float z = v.z / v.w;\n");
		WRITE(p, "  z = (z * u_depthRange.x + u_depthRange.y);\n");
		WRITE(p, "  z = floor(z);\n");
		WRITE(p, "  z = (z - u_depthRange.z) * u_depthRange.w;\n");
		if (PSP_CoreParameter().compat.flags().DecreaseVertexDepthAccuracy) {
			WRITE(p, "  z /= 1.000031;\n"); // Hokuto no Ken: Raoh Gaiden - Ten no Haoh
		}
		WRITE(p, "  return float4(v.x, v.y, z * v.w, v.w);\n");
		WRITE(p, "}\n\n");
	}

	// Hardware tessellation
	if (doSpline || doBezier) {
		if (lang == HLSL_D3D11 || lang == HLSL_D3D11_LEVEL9) {
			WRITE(p, "struct TessData {\n");
			WRITE(p, "  float3 pos; float pad1;\n");
			WRITE(p, "  float2 tex; float2 pad2;\n");
			WRITE(p, "  float4 col;\n");
			WRITE(p, "};");
			WRITE(p, "StructuredBuffer<TessData> tess_data : register(t0);\n");
		}

		const char *init[3] = { "0.0, 0.0", "0.0, 0.0, 0.0", "0.0, 0.0, 0.0, 0.0" };
		for (int i = 2; i <= 4; i++) {
			// Define 3 types float2, float3, float4
			WRITE(p, "float%d tess_sample(in float%d points[16], in float2 weights[4]) {\n", i, i);
			WRITE(p, "  float%d pos = float%d(%s);\n", i, i, init[i - 2]);
			WRITE(p, "  for (int i = 0; i < 4; ++i) {\n");
			WRITE(p, "    for (int j = 0; j < 4; ++j) {\n");
			WRITE(p, "      float f = weights[j].x * weights[i].y;\n");
			WRITE(p, "      if (f != 0.0)\n");
			WRITE(p, "        pos = pos + f * points[i * 4 + j];\n");
			WRITE(p, "    }\n");
			WRITE(p, "  }\n");
			WRITE(p, "  return pos;\n");
			WRITE(p, "}\n");
		}
		if (doSpline) {
			WRITE(p, "void spline_knot(int2 num_patches, int2 type, out float2 knot[6], int2 patch_pos) {\n");
			WRITE(p, "  for (int i = 0; i < 6; ++i) {\n");
			WRITE(p, "    knot[i] = float2(i + patch_pos.x - 2, i + patch_pos.y - 2);\n");
			WRITE(p, "  }\n");
		//	WRITE(p, "  if ((type.x & 1) != 0) {\n");
			WRITE(p, "  if ((type.x == 1) || (type.x == 3)) {\n");
			WRITE(p, "    if (patch_pos.x <= 2)\n");
			WRITE(p, "      knot[0].x = 0.0;\n");
			WRITE(p, "    if (patch_pos.x <= 1)\n");
			WRITE(p, "      knot[1].x = 0.0;\n");
			WRITE(p, "  }\n");
		//	WRITE(p, "  if ((type.x & 2) != 0) {\n");
			WRITE(p, "  if ((type.x == 2) || (type.x == 3)) {\n");
			WRITE(p, "    if (patch_pos.x >= (num_patches.x - 2))\n");
			WRITE(p, "      knot[5].x = num_patches.x;\n");
			WRITE(p, "    if (patch_pos.x == (num_patches.x - 1))\n");
			WRITE(p, "      knot[4].x = num_patches.x;\n");
			WRITE(p, "  }\n");
		//	WRITE(p, "  if ((type.y & 1) != 0) {\n");
			WRITE(p, "  if ((type.y == 1) || (type.y == 3)) {\n");
			WRITE(p, "    if (patch_pos.y <= 2)\n");
			WRITE(p, "      knot[0].y = 0.0;\n");
			WRITE(p, "    if (patch_pos.y <= 1)\n");
			WRITE(p, "      knot[1].y = 0.0;\n");
			WRITE(p, "  }\n");
		//	WRITE(p, "  if ((type.y & 2) != 0) {\n");
			WRITE(p, "  if ((type.y == 2) || (type.y == 3)) {\n");
			WRITE(p, "    if (patch_pos.y >= (num_patches.y - 2))\n");
			WRITE(p, "      knot[5].y = num_patches.y;\n");
			WRITE(p, "    if (patch_pos.y == (num_patches.y - 1))\n");
			WRITE(p, "      knot[4].y = num_patches.y;\n");
			WRITE(p, "  }\n");
			WRITE(p, "}\n");

			WRITE(p, "void spline_weight(float2 t, in float2 knot[6], out float2 weights[4]) {\n");
			// TODO: Maybe compilers could be coaxed into vectorizing this code without the above explicitly...
			WRITE(p, "  float2 t0 = (t - knot[0]);\n");
			WRITE(p, "  float2 t1 = (t - knot[1]);\n");
			WRITE(p, "  float2 t2 = (t - knot[2]);\n");
			// TODO: All our knots are integers so we should be able to get rid of these divisions (How?)
			WRITE(p, "  float2 f30 = t0 / (knot[3] - knot[0]);\n");
			WRITE(p, "  float2 f41 = t1 / (knot[4] - knot[1]);\n");
			WRITE(p, "  float2 f52 = t2 / (knot[5] - knot[2]);\n");
			WRITE(p, "  float2 f31 = t1 / (knot[3] - knot[1]);\n");
			WRITE(p, "  float2 f42 = t2 / (knot[4] - knot[2]);\n");
			WRITE(p, "  float2 f32 = t2 / (knot[3] - knot[2]);\n");
			WRITE(p, "  float2 a = (1.0 - f30)*(1.0 - f31);\n");
			WRITE(p, "  float2 b = (f31*f41);\n");
			WRITE(p, "  float2 c = (1.0 - f41)*(1.0 - f42);\n");
			WRITE(p, "  float2 d = (f42*f52);\n");
			WRITE(p, "  weights[0] = a - (a*f32);\n");
			WRITE(p, "  weights[1] = 1.0 - a - b + ((a + b + c - 1.0)*f32);\n");
			WRITE(p, "  weights[2] = b + ((1.0 - b - c - d)*f32);\n");
			WRITE(p, "  weights[3] = d*f32;\n");
			WRITE(p, "}\n");
		}
	}

	WRITE(p, "VS_OUT main(VS_IN In) {\n");
	WRITE(p, "  VS_OUT Out;\n");  
#ifdef COLORGUARDBAND
	WRITE(p, "	float4 colorOverride = float4(1.0, 1.0, 1.0, 1.0);\n");
#endif
	if (!useHWTransform) {
		// Simple pass-through of vertex data to fragment shader
		if (doTexture) {
			if (texCoordInVec3) {
				WRITE(p, "  Out.v_texcoord = In.texcoord;\n");
			} else {
				WRITE(p, "  Out.v_texcoord = float3(In.texcoord, 1.0);\n");
			}
		}
		if (hasColor) {
			WRITE(p, "  Out.v_color0 = In.color0;\n");
			if (lmode)
				WRITE(p, "  Out.v_color1 = In.color1.rgb;\n");
		} else {
			WRITE(p, "  Out.v_color0 = In.u_matambientalpha;\n");
			if (lmode)
				WRITE(p, "  Out.v_color1 = float3(0.0);\n");
		}
		if (enableFog) {
			WRITE(p, "  Out.v_fogdepth = In.position.w;\n");
		}
		if (lang == HLSL_D3D11 || lang == HLSL_D3D11_LEVEL9) {
<<<<<<< HEAD
			if (gstate.isModeThrough()) {
				WRITE(p, "  float4 outPos = mul(u_proj_through, float4(In.position.xyz, 1.0));\n");
=======
			if (isModeThrough) {
				WRITE(p, "  Out.gl_Position = mul(u_proj_through, float4(In.position.xyz, 1.0));\n");
>>>>>>> ae73b8f4
			} else {
				if (gstate_c.Supports(GPU_ROUND_DEPTH_TO_16BIT)) {
					WRITE(p, "  float4 outPos = depthRoundZVP(mul(u_proj, float4(In.position.xyz, 1.0)));\n");
				} else {
					WRITE(p, "  float4 outPos = mul(u_proj, float4(In.position.xyz, 1.0));\n");
				}
			}
		} else {
<<<<<<< HEAD
			if (gstate.isModeThrough()) {
				WRITE(p, "  float4 outPos = mul(float4(In.position.xyz, 1.0), u_proj_through);\n");
=======
			if (isModeThrough) {
				WRITE(p, "  Out.gl_Position = mul(float4(In.position.xyz, 1.0), u_proj_through);\n");
>>>>>>> ae73b8f4
			} else {
				if (gstate_c.Supports(GPU_ROUND_DEPTH_TO_16BIT)) {
					WRITE(p, "  float4 outPos = depthRoundZVP(mul(float4(In.position.xyz, 1.0), u_proj));\n");
				} else {
					WRITE(p, "  float4 outPos = mul(float4(In.position.xyz, 1.0), u_proj);\n");
				}
			}
		}
		if (lang != HLSL_DX9) {
			if (PSP_CoreParameter().compat.flags().GuardBand)
				WriteGuardBand(p);
		}
		WRITE(p, "  Out.gl_Position = outPos;\n");
	} else {
		// Step 1: World Transform / Skinning
		if (!enableBones) {
			// Hardware tessellation
			if (doSpline || doBezier) {
				WRITE(p, "  uint u_spline_count_u = u_spline_counts & 0xFF;\n");
				WRITE(p, "  uint u_spline_count_v = (u_spline_counts >> 8) & 0xFF;\n");
				WRITE(p, "  uint num_patches_u = %s;\n", doBezier ? "(u_spline_count_u - 1) / 3u" : "u_spline_count_u - 3");
				WRITE(p, "  float2 tess_pos = In.position.xy;\n");
				WRITE(p, "  int u = In.instanceId %% num_patches_u;\n");
				WRITE(p, "  int v = In.instanceId / num_patches_u;\n");
				WRITE(p, "  int2 patch_pos = int2(u, v);\n");
				WRITE(p, "  float3 _pos[16];\n");
				WRITE(p, "  float2 _tex[16];\n");
				WRITE(p, "  float4 _col[16];\n");
				WRITE(p, "  int index;\n");
				for (int i = 0; i < 4; i++) {
					for (int j = 0; j < 4; j++) {
						WRITE(p, "  index = (%i + v%s) * u_spline_count_u + (%i + u%s);\n", i, doBezier ? " * 3" : "", j, doBezier ? " * 3" : "");
						WRITE(p, "  _pos[%i] = tess_data[index].pos;\n", i * 4 + j);
						if (doTexture && hasTexcoord && hasTexcoordTess)
							WRITE(p, "  _tex[%i] = tess_data[index].tex;\n", i * 4 + j);
						if (hasColor && hasColorTess)
							WRITE(p, "  _col[%i] = tess_data[index].col;\n", i * 4 + j);
					}
				}
				WRITE(p, "  float2 weights[4];\n");
				if (doBezier) {
					// Bernstein 3D
					WRITE(p, "  weights[0] = (1.0 - tess_pos) * (1.0 - tess_pos) * (1.0 - tess_pos);\n");
					WRITE(p, "  weights[1] = 3.0 * tess_pos * (1.0 - tess_pos) * (1.0 - tess_pos);\n");
					WRITE(p, "  weights[2] = 3.0 * tess_pos * tess_pos * (1.0 - tess_pos);\n");
					WRITE(p, "  weights[3] = tess_pos * tess_pos * tess_pos;\n");
				} else if (doSpline) {
					WRITE(p, "  int2 spline_num_patches = int2(u_spline_count_u - 3, u_spline_count_v - 3);\n");
					WRITE(p, "  int u_spline_type_u = (u_spline_counts >> 16) & 0xFF;\n");
					WRITE(p, "  int u_spline_type_v = (u_spline_counts >> 24) & 0xFF;\n");
					WRITE(p, "  int2 spline_type = int2(u_spline_type_u, u_spline_type_v);\n");
					WRITE(p, "  float2 knots[6];\n");
					WRITE(p, "  spline_knot(spline_num_patches, spline_type, knots, patch_pos);\n");
					WRITE(p, "  spline_weight(tess_pos + patch_pos, knots, weights);\n");
				}
				WRITE(p, "  float3 pos = tess_sample(_pos, weights);\n");
				if (doTexture && hasTexcoord) {
					if (hasTexcoordTess)
						WRITE(p, "  float2 tex = tess_sample(_tex, weights);\n");
					else
						WRITE(p, "  float2 tex = tess_pos + patch_pos;\n");
				}
				if (hasColor) {
					if (hasColorTess)
						WRITE(p, "  float4 col = tess_sample(_col, weights);\n");
					else
						WRITE(p, "  float4 col = tess_data[0].col;\n");
				}
				if (hasNormal) {
					// Curved surface is probably always need to compute normal(not sampling from control points)
					if (doBezier) {
						// Bernstein derivative
						WRITE(p, "  float2 bernderiv[4];\n");
						WRITE(p, "  bernderiv[0] = -3.0 * (tess_pos - 1.0) * (tess_pos - 1.0); \n");
						WRITE(p, "  bernderiv[1] = 9.0 * tess_pos * tess_pos - 12.0 * tess_pos + 3.0; \n");
						WRITE(p, "  bernderiv[2] = 3.0 * (2.0 - 3.0 * tess_pos) * tess_pos; \n");
						WRITE(p, "  bernderiv[3] = 3.0 * tess_pos * tess_pos; \n");

						WRITE(p, "  float2 bernderiv_u[4];\n");
						WRITE(p, "  float2 bernderiv_v[4];\n");
						WRITE(p, "  for (int i = 0; i < 4; i++) {\n");
						WRITE(p, "    bernderiv_u[i] = float2(bernderiv[i].x, weights[i].y);\n");
						WRITE(p, "    bernderiv_v[i] = float2(weights[i].x, bernderiv[i].y);\n");
						WRITE(p, "  }\n");

						WRITE(p, "  float3 du = tess_sample(_pos, bernderiv_u);\n");
						WRITE(p, "  float3 dv = tess_sample(_pos, bernderiv_v);\n");
					} else if (doSpline) {
						WRITE(p, "  float2 tess_next_u = float2(In.normal.x, 0.0);\n");
						WRITE(p, "  float2 tess_next_v = float2(0.0, In.normal.y);\n");
						// Right
						WRITE(p, "  float2 tess_pos_r = tess_pos + tess_next_u;\n");
						WRITE(p, "  spline_weight(tess_pos_r + patch_pos, knots, weights);\n");
						WRITE(p, "  float3 pos_r = tess_sample(_pos, weights);\n");
						// Left
						WRITE(p, "  float2 tess_pos_l = tess_pos - tess_next_u;\n");
						WRITE(p, "  spline_weight(tess_pos_l + patch_pos, knots, weights);\n");
						WRITE(p, "  float3 pos_l = tess_sample(_pos, weights);\n");
						// Down
						WRITE(p, "  float2 tess_pos_d = tess_pos + tess_next_v;\n");
						WRITE(p, "  spline_weight(tess_pos_d + patch_pos, knots, weights);\n");
						WRITE(p, "  float3 pos_d = tess_sample(_pos, weights);\n");
						// Up
						WRITE(p, "  float2 tess_pos_u = tess_pos - tess_next_v;\n");
						WRITE(p, "  spline_weight(tess_pos_u + patch_pos, knots, weights);\n");
						WRITE(p, "  float3 pos_u = tess_sample(_pos, weights);\n");

						WRITE(p, "  float3 du = pos_r - pos_l;\n");
						WRITE(p, "  float3 dv = pos_d - pos_u;\n");
					}
					WRITE(p, "  float3 nrm = cross(du, dv);\n");
					WRITE(p, "  nrm = normalize(nrm);\n");
				}
				WRITE(p, "  float3 worldpos = mul(float4(pos.xyz, 1.0), u_world);\n");
				if (hasNormal)
					WRITE(p, "  float3 worldnormal = normalize(mul(float4(%snrm, 0.0), u_world));\n", flipNormalTess ? "-" : "");
				else
					WRITE(p, "  float3 worldnormal = float3(0.0, 0.0, 1.0);\n");
			} else {
				// No skinning, just standard T&L.
				WRITE(p, "  float3 worldpos = mul(float4(In.position.xyz, 1.0), u_world);\n");
				if (hasNormal)
					WRITE(p, "  float3 worldnormal = normalize(mul(float4(%sIn.normal, 0.0), u_world));\n", flipNormal ? "-" : "");
				else
					WRITE(p, "  float3 worldnormal = float3(0.0, 0.0, 1.0);\n");
			}
		} else {
			static const char * const boneWeightAttr[8] = {
				"a_w1.x", "a_w1.y", "a_w1.z", "a_w1.w",
				"a_w2.x", "a_w2.y", "a_w2.z", "a_w2.w",
			};

#if defined(USE_FOR_LOOP) && defined(USE_BONE_ARRAY)

			// To loop through the weights, we unfortunately need to put them in a float array.
			// GLSL ES sucks - no way to directly initialize an array!
			switch (numBoneWeights) {
			case 1: WRITE(p, "  float w[1]; w[0] = a_w1;\n"); break;
			case 2: WRITE(p, "  float w[2]; w[0] = a_w1.x; w[1] = a_w1.y;\n"); break;
			case 3: WRITE(p, "  float w[3]; w[0] = a_w1.x; w[1] = a_w1.y; w[2] = a_w1.z;\n"); break;
			case 4: WRITE(p, "  float w[4]; w[0] = a_w1.x; w[1] = a_w1.y; w[2] = a_w1.z; w[3] = a_w1.w;\n"); break;
			case 5: WRITE(p, "  float w[5]; w[0] = a_w1.x; w[1] = a_w1.y; w[2] = a_w1.z; w[3] = a_w1.w; w[4] = a_w2;\n"); break;
			case 6: WRITE(p, "  float w[6]; w[0] = a_w1.x; w[1] = a_w1.y; w[2] = a_w1.z; w[3] = a_w1.w; w[4] = a_w2.x; w[5] = a_w2.y;\n"); break;
			case 7: WRITE(p, "  float w[7]; w[0] = a_w1.x; w[1] = a_w1.y; w[2] = a_w1.z; w[3] = a_w1.w; w[4] = a_w2.x; w[5] = a_w2.y; w[6] = a_w2.z;\n"); break;
			case 8: WRITE(p, "  float w[8]; w[0] = a_w1.x; w[1] = a_w1.y; w[2] = a_w1.z; w[3] = a_w1.w; w[4] = a_w2.x; w[5] = a_w2.y; w[6] = a_w2.z; w[7] = a_w2.w;\n"); break;
			}

			WRITE(p, "  mat4 skinMatrix = w[0] * u_bone[0];\n");
			if (numBoneWeights > 1) {
				WRITE(p, "  for (int i = 1; i < %i; i++) {\n", numBoneWeights);
				WRITE(p, "    skinMatrix += w[i] * u_bone[i];\n");
				WRITE(p, "  }\n");
			}

#else
			if (lang == HLSL_D3D11 || lang == HLSL_D3D11_LEVEL9) {
				if (numBoneWeights == 1)
					WRITE(p, "  float4x3 skinMatrix = mul(In.a_w1, u_bone[0])");
				else
					WRITE(p, "  float4x3 skinMatrix = mul(In.a_w1.x, u_bone[0])");
				for (int i = 1; i < numBoneWeights; i++) {
					const char *weightAttr = boneWeightAttr[i];
					// workaround for "cant do .x of scalar" issue
					if (numBoneWeights == 1 && i == 0) weightAttr = "a_w1";
					if (numBoneWeights == 5 && i == 4) weightAttr = "a_w2";
					WRITE(p, " + mul(In.%s, u_bone[%i])", weightAttr, i);
				}
			} else {
				if (numBoneWeights == 1)
					WRITE(p, "  float4x3 skinMatrix = mul(In.a_w1, u_bone0)");
				else
					WRITE(p, "  float4x3 skinMatrix = mul(In.a_w1.x, u_bone0)");
				for (int i = 1; i < numBoneWeights; i++) {
					const char *weightAttr = boneWeightAttr[i];
					// workaround for "cant do .x of scalar" issue
					if (numBoneWeights == 1 && i == 0) weightAttr = "a_w1";
					if (numBoneWeights == 5 && i == 4) weightAttr = "a_w2";
					WRITE(p, " + mul(In.%s, u_bone%i)", weightAttr, i);
				}
			}
#endif

			WRITE(p, ";\n");

			// Trying to simplify this results in bugs in LBP...
			WRITE(p, "  float3 skinnedpos = mul(float4(In.position.xyz, 1.0), skinMatrix);\n");
			WRITE(p, "  float3 worldpos = mul(float4(skinnedpos, 1.0), u_world);\n");

			if (hasNormal) {
				WRITE(p, "  float3 skinnednormal = mul(float4(%sIn.normal, 0.0), skinMatrix);\n", flipNormal ? "-" : "");
			} else {
				WRITE(p, "  float3 skinnednormal = mul(float4(0.0, 0.0, %s1.0, 0.0), skinMatrix);\n", flipNormal ? "-" : "");
			}
			WRITE(p, "  float3 worldnormal = normalize(mul(float4(skinnednormal, 0.0), u_world));\n");
		}

		WRITE(p, "  float4 viewPos = float4(mul(float4(worldpos, 1.0), u_view), 1.0);\n");

		if (lang == HLSL_D3D11 || lang == HLSL_D3D11_LEVEL9) {
			// Final view and projection transforms.
			if (gstate_c.Supports(GPU_ROUND_DEPTH_TO_16BIT)) {
				WRITE(p, "  float4 outPos = depthRoundZVP(mul(u_proj, viewPos));\n");
			} else {
				WRITE(p, "  float4 outPos = mul(u_proj, viewPos);\n");
			}
		} else {
			// Final view and projection transforms.
			if (gstate_c.Supports(GPU_ROUND_DEPTH_TO_16BIT)) {
				WRITE(p, "  float4 outPos = depthRoundZVP(mul(viewPos, u_proj));\n");
			} else {
				WRITE(p, "  float4 outPos = mul(viewPos, u_proj);\n");
			}
		}
		if (PSP_CoreParameter().compat.flags().GuardBand)
			WriteGuardBand(p);
		WRITE(p, "  Out.gl_Position = outPos;\n");

		// TODO: Declare variables for dots for shade mapping if needed.

		const char *ambientStr = (matUpdate & 1) && hasColor ? "In.color0" : "u_matambientalpha";
		const char *diffuseStr = (matUpdate & 2) && hasColor ? "In.color0.rgb" : "u_matdiffuse";
		const char *specularStr = (matUpdate & 4) && hasColor ? "In.color0.rgb" : "u_matspecular.rgb";
		if (doBezier || doSpline) {
			ambientStr = (matUpdate & 1) && hasColor ? "col" : "u_matambientalpha";
			diffuseStr = (matUpdate & 2) && hasColor ? "col.rgb" : "u_matdiffuse";
			specularStr = (matUpdate & 4) && hasColor ? "col.rgb" : "u_matspecular.rgb";
		}

		bool diffuseIsZero = true;
		bool specularIsZero = true;
		bool distanceNeeded = false;
		bool anySpots = false;
		if (enableLighting) {
			WRITE(p, "  float4 lightSum0 = u_ambient * %s + float4(u_matemissive, 0.0);\n", ambientStr);

			for (int i = 0; i < 4; i++) {
				GELightType type = static_cast<GELightType>(id.Bits(VS_BIT_LIGHT0_TYPE + 4 * i, 2));
				GELightComputation comp = static_cast<GELightComputation>(id.Bits(VS_BIT_LIGHT0_COMP + 4 * i, 2));
				if (doLight[i] != LIGHT_FULL)
					continue;
				diffuseIsZero = false;
				if (comp != GE_LIGHTCOMP_ONLYDIFFUSE)
					specularIsZero = false;
				if (type != GE_LIGHTTYPE_DIRECTIONAL)
					distanceNeeded = true;
				if (type == GE_LIGHTTYPE_SPOT || type == GE_LIGHTTYPE_UNKNOWN)
					anySpots = true;
			}

			if (!specularIsZero) {
				WRITE(p, "  float3 lightSum1 = 0;\n");
			}
			if (!diffuseIsZero) {
				WRITE(p, "  float3 toLight;\n");
				WRITE(p, "  float3 diffuse;\n");
			}
			if (distanceNeeded) {
				WRITE(p, "  float distance;\n");
				WRITE(p, "  float lightScale;\n");
			}
			WRITE(p, "  float ldot;\n");
			if (anySpots) {
				WRITE(p, "  float angle;\n");
			}
		}

		// Calculate lights if needed. If shade mapping is enabled, lights may need to be
		// at least partially calculated.
		for (int i = 0; i < 4; i++) {
			if (doLight[i] != LIGHT_FULL)
				continue;

			GELightType type = static_cast<GELightType>(id.Bits(VS_BIT_LIGHT0_TYPE + 4 * i, 2));
			GELightComputation comp = static_cast<GELightComputation>(id.Bits(VS_BIT_LIGHT0_COMP + 4 * i, 2));

			if (type == GE_LIGHTTYPE_DIRECTIONAL) {
				// We prenormalize light positions for directional lights.
				WRITE(p, "  toLight = u_lightpos%i;\n", i);
			} else {
				WRITE(p, "  toLight = u_lightpos%i - worldpos;\n", i);
				WRITE(p, "  distance = length(toLight);\n");
				WRITE(p, "  toLight /= distance;\n");
			}

			bool doSpecular = comp != GE_LIGHTCOMP_ONLYDIFFUSE;
			bool poweredDiffuse = comp == GE_LIGHTCOMP_BOTHWITHPOWDIFFUSE;

			WRITE(p, "  ldot = max(dot(toLight, worldnormal), 0.0);\n");
			if (poweredDiffuse) {
				// pow(0.0, 0.0) may be undefined, but the PSP seems to treat it as 1.0.
				// Seen in Tales of the World: Radiant Mythology (#2424.)
				WRITE(p, "  if (ldot == 0.0 && u_matspecular.a == 0.0) {\n");
				WRITE(p, "    ldot = 1.0;\n");
				WRITE(p, "  } else {\n");
				WRITE(p, "    ldot = pow(ldot, u_matspecular.a);\n");
				WRITE(p, "  }\n");
			}

			const char *timesLightScale = " * lightScale";

			// Attenuation
			switch (type) {
			case GE_LIGHTTYPE_DIRECTIONAL:
				timesLightScale = "";
				break;
			case GE_LIGHTTYPE_POINT:
				WRITE(p, "  lightScale = clamp(1.0 / dot(u_lightatt%i, float3(1.0, distance, distance*distance)), 0.0, 1.0);\n", i);
				break;
			case GE_LIGHTTYPE_SPOT:
			case GE_LIGHTTYPE_UNKNOWN:
				WRITE(p, "  angle = dot(normalize(u_lightdir%i), toLight);\n", i);
				WRITE(p, "  if (angle >= u_lightangle_spotCoef%i.x) {\n", i);
				WRITE(p, "    lightScale = clamp(1.0 / dot(u_lightatt%i, float3(1.0, distance, distance*distance)), 0.0, 1.0) * pow(angle, u_lightangle_spotCoef%i.y);\n", i, i);
				WRITE(p, "  } else {\n");
				WRITE(p, "    lightScale = 0.0;\n");
				WRITE(p, "  }\n");
				break;
			default:
				// ILLEGAL
				break;
			}

			WRITE(p, "  diffuse = (u_lightdiffuse%i * %s) * ldot;\n", i, diffuseStr);
			if (doSpecular) {
				WRITE(p, "  ldot = dot(normalize(toLight + float3(0.0, 0.0, 1.0)), worldnormal);\n");
				WRITE(p, "  if (ldot > 0.0)\n");
				WRITE(p, "    lightSum1 += u_lightspecular%i * %s * (pow(ldot, u_matspecular.a) %s);\n", i, specularStr, timesLightScale);
			}
			WRITE(p, "  lightSum0.rgb += (u_lightambient%i * %s.rgb + diffuse)%s;\n", i, ambientStr, timesLightScale);
		}

		if (enableLighting) {
			// Sum up ambient, emissive here.
			if (lmode) {
				WRITE(p, "  Out.v_color0 = clamp(lightSum0, 0.0, 1.0);\n");
				// v_color1 only exists when lmode = 1.
				if (specularIsZero) {
					WRITE(p, "  Out.v_color1 = float3(0, 0, 0);\n");
				} else {
					WRITE(p, "  Out.v_color1 = clamp(lightSum1, 0.0, 1.0);\n");
				}
			} else {
				if (specularIsZero) {
					WRITE(p, "  Out.v_color0 = clamp(lightSum0, 0.0, 1.0);\n");
				} else {
					WRITE(p, "  Out.v_color0 = clamp(clamp(lightSum0, 0.0, 1.0) + float4(lightSum1, 0.0), 0.0, 1.0);\n");
				}
			}
		} else {
			// Lighting doesn't affect color.
			if (hasColor) {
				if (doBezier || doSpline)
					WRITE(p, "  Out.v_color0 = col;\n");
				else
					WRITE(p, "  Out.v_color0 = In.color0;\n");
			} else {
				WRITE(p, "  Out.v_color0 = u_matambientalpha;\n");
			}
			if (lmode)
				WRITE(p, "  Out.v_color1 = float3(0, 0, 0);\n");
		}

		// Step 3: UV generation
		if (doTexture) {
			switch (uvGenMode) {
			case GE_TEXMAP_TEXTURE_COORDS:  // Scale-offset. Easy.
			case GE_TEXMAP_UNKNOWN: // Not sure what this is, but Riviera uses it.  Treating as coords works.
				if (scaleUV) {
					if (hasTexcoord) {
						if (doBezier || doSpline)
							WRITE(p, "  Out.v_texcoord = float3(tex.xy * u_uvscaleoffset.xy + u_uvscaleoffset.zw, 0.0);\n");
						else
							WRITE(p, "  Out.v_texcoord = float3(In.texcoord.xy * u_uvscaleoffset.xy, 0.0);\n");
					} else {
						WRITE(p, "  Out.v_texcoord = float3(0.0, 0.0, 0.0);\n");
					}
				} else {
					if (hasTexcoord) {
						if (doBezier || doSpline)
							WRITE(p, "  Out.v_texcoord = float3(tex.xy * u_uvscaleoffset.xy + u_uvscaleoffset.zw, 0.0);\n");
						else
							WRITE(p, "  Out.v_texcoord = float3(In.texcoord.xy * u_uvscaleoffset.xy + u_uvscaleoffset.zw, 0.0);\n");
					} else {
						WRITE(p, "  Out.v_texcoord = float3(u_uvscaleoffset.zw, 0.0);\n");
					}
				}
				break;

			case GE_TEXMAP_TEXTURE_MATRIX:  // Projection mapping.
				{
					std::string temp_tc;
					switch (uvProjMode) {
					case GE_PROJMAP_POSITION:  // Use model space XYZ as source
						temp_tc = "float4(In.position.xyz, 1.0)";
						break;
					case GE_PROJMAP_UV:  // Use unscaled UV as source
						{
							if (hasTexcoord) {
								temp_tc = StringFromFormat("float4(In.texcoord.xy, 0.0, 1.0)");
							} else {
								temp_tc = "float4(0.0, 0.0, 0.0, 1.0)";
							}
						}
						break;
					case GE_PROJMAP_NORMALIZED_NORMAL:  // Use normalized transformed normal as source
						if (hasNormal)
							temp_tc = flipNormal ? "float4(normalize(-In.normal), 1.0)" : "float4(normalize(In.normal), 1.0)";
						else
							temp_tc = "float4(0.0, 0.0, 1.0, 1.0)";
						break;
					case GE_PROJMAP_NORMAL:  // Use non-normalized transformed normal as source
						if (hasNormal)
							temp_tc =  flipNormal ? "float4(-In.normal, 1.0)" : "float4(In.normal, 1.0)";
						else
							temp_tc = "float4(0.0, 0.0, 1.0, 1.0)";
						break;
					}
					// Transform by texture matrix. XYZ as we are doing projection mapping.
					WRITE(p, "  Out.v_texcoord.xyz = mul(%s, u_tex) * float3(u_uvscaleoffset.xy, 1.0);\n", temp_tc.c_str());
				}
				break;

			case GE_TEXMAP_ENVIRONMENT_MAP:  // Shade mapping - use dots from light sources.
				WRITE(p, "  Out.v_texcoord = float3(u_uvscaleoffset.xy * float2(1.0 + dot(normalize(u_lightpos%i), worldnormal), 1.0 + dot(normalize(u_lightpos%i), worldnormal)) * 0.5, 1.0);\n", ls0, ls1);
				break;

			default:
				// ILLEGAL
				break;
			}
		}

		// Compute fogdepth
		if (enableFog) {
			WRITE(p, "  Out.v_fogdepth = (viewPos.z + u_fogcoef.x) * u_fogcoef.y;\n");
		}
	}

#ifdef COLORGUARDBAND
	WRITE(p, "  Out.v_color0 *= colorOverride;\n");
#endif
	WRITE(p, "  return Out;\n");
	WRITE(p, "}\n");
}

};<|MERGE_RESOLUTION|>--- conflicted
+++ resolved
@@ -397,13 +397,8 @@
 			WRITE(p, "  Out.v_fogdepth = In.position.w;\n");
 		}
 		if (lang == HLSL_D3D11 || lang == HLSL_D3D11_LEVEL9) {
-<<<<<<< HEAD
-			if (gstate.isModeThrough()) {
+			if (isModeThrough) {
 				WRITE(p, "  float4 outPos = mul(u_proj_through, float4(In.position.xyz, 1.0));\n");
-=======
-			if (isModeThrough) {
-				WRITE(p, "  Out.gl_Position = mul(u_proj_through, float4(In.position.xyz, 1.0));\n");
->>>>>>> ae73b8f4
 			} else {
 				if (gstate_c.Supports(GPU_ROUND_DEPTH_TO_16BIT)) {
 					WRITE(p, "  float4 outPos = depthRoundZVP(mul(u_proj, float4(In.position.xyz, 1.0)));\n");
@@ -412,13 +407,8 @@
 				}
 			}
 		} else {
-<<<<<<< HEAD
-			if (gstate.isModeThrough()) {
+			if (isModeThrough) {
 				WRITE(p, "  float4 outPos = mul(float4(In.position.xyz, 1.0), u_proj_through);\n");
-=======
-			if (isModeThrough) {
-				WRITE(p, "  Out.gl_Position = mul(float4(In.position.xyz, 1.0), u_proj_through);\n");
->>>>>>> ae73b8f4
 			} else {
 				if (gstate_c.Supports(GPU_ROUND_DEPTH_TO_16BIT)) {
 					WRITE(p, "  float4 outPos = depthRoundZVP(mul(float4(In.position.xyz, 1.0), u_proj));\n");
