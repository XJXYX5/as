// Copyright (c) 2012- PPSSPP Project.

// This program is free software: you can redistribute it and/or modify
// it under the terms of the GNU General Public License as published by
// the Free Software Foundation, version 2.0 or later versions.

// This program is distributed in the hope that it will be useful,
// but WITHOUT ANY WARRANTY; without even the implied warranty of
// MERCHANTABILITY or FITNESS FOR A PARTICULAR PURPOSE.  See the
// GNU General Public License 2.0 for more details.

// A copy of the GPL 2.0 should have been included with the program.
// If not, see http://www.gnu.org/licenses/

// Official git repository and contact information can be found at
// https://github.com/hrydgard/ppsspp and http://www.ppsspp.org/.

#pragma once


// There's a good description of the thread scheduling rules in:
// http://code.google.com/p/jpcsp/source/browse/trunk/src/jpcsp/HLE/modules150/ThreadManForUser.java

#include "sceKernelModule.h"
#include "HLE.h"


void sceKernelChangeThreadPriority();
int sceKernelCreateThread(const char *threadName, u32 entry, u32 prio, int stacksize, u32 attr, u32 optionAddr);
void sceKernelDelayThread();
void sceKernelDelayThreadCB();
int sceKernelDeleteThread(int threadHandle);
void sceKernelExitDeleteThread();
void sceKernelExitThread();
void _sceKernelExitThread();
void sceKernelGetThreadId();
void sceKernelGetThreadCurrentPriority();
int sceKernelStartThread(SceUID threadToStartID, u32 argSize, u32 argBlockPtr);
u32 sceKernelSuspendDispatchThread();
u32 sceKernelResumeDispatchThread(u32 suspended);
void sceKernelWaitThreadEnd();
void sceKernelReferThreadStatus();
void sceKernelChangeCurrentThreadAttr();
void sceKernelRotateThreadReadyQueue();
void sceKernelCheckThreadStack();
void sceKernelSuspendThread();
void sceKernelResumeThread();
void sceKernelWakeupThread();
void sceKernelCancelWakeupThread();
int sceKernelTerminateDeleteThread(int threadno);
int sceKernelTerminateThread(u32 threadID);
void sceKernelWaitThreadEndCB();
void sceKernelGetThreadExitStatus();
u32 sceKernelGetThreadmanIdType(u32);
u32 sceKernelGetThreadmanIdList(u32 type, u32 readBufPtr, u32 readBufSize, u32 idCountPtr);


enum WaitType //probably not the real values
{
	WAITTYPE_NONE = 0,
	WAITTYPE_SLEEP = 1,
	WAITTYPE_DELAY = 2,
	WAITTYPE_SEMA  = 3,
	WAITTYPE_EVENTFLAG = 4,
	WAITTYPE_MBX = 5,
	WAITTYPE_VPL = 6,
	WAITTYPE_FPL = 7,
	WAITTYPE_MSGPIPE = 8, // fake
	WAITTYPE_THREADEND = 9,
	WAITTYPE_AUDIOCHANNEL = 10, // this is fake, should be replaced with 8 eventflags   ( ?? )
	WAITTYPE_UMD = 11,           // this is fake, should be replaced with 1 eventflag    ( ?? )
	WAITTYPE_VBLANK = 12,           // fake
	WAITTYPE_MUTEX = 13,
	WAITTYPE_LWMUTEX = 14,
	WAITTYPE_CTRL = 15,
	// Remember to update sceKernelThread.cpp's waitTypeStrings to match.
};


struct ThreadContext
{
  void reset();
  u32 r[32];
  float f[32];
  float v[128];
  u32 vfpuCtrl[16];

  u32 hi;
  u32 lo;
  u32 pc;
  u32 fpcond;

  u32 fcr0;
  u32 fcr31;
};

// Internal API, used by implementations of kernel functions

void __KernelThreadingInit();
void __KernelThreadingDoState(PointerWrap &p);
void __KernelThreadingDoStateLate(PointerWrap &p);
void __KernelThreadingShutdown();
KernelObject *__KernelThreadObject();
KernelObject *__KernelCallbackObject();

void __KernelScheduleWakeup(int usFromNow, int threadnumber);
SceUID __KernelGetCurThread();

void __KernelSaveContext(ThreadContext *ctx);
void __KernelLoadContext(ThreadContext *ctx);

// TODO: Replace this with __KernelResumeThreadFromWait over time as it's misguided.
// It's better that each subsystem keeps track of the list of waiting threads
// and resumes them manually one by one using __KernelResumeThreadFromWait.
bool __KernelTriggerWait(WaitType type, int id, bool dontSwitch = false);
bool __KernelTriggerWait(WaitType type, int id, int retVal, bool dontSwitch);
u32 __KernelResumeThreadFromWait(SceUID threadID); // can return an error value
u32 __KernelResumeThreadFromWait(SceUID threadID, int retval);

u32 __KernelGetWaitValue(SceUID threadID, u32 &error);
u32 __KernelGetWaitTimeoutPtr(SceUID threadID, u32 &error);
SceUID __KernelGetWaitID(SceUID threadID, WaitType type, u32 &error);
void __KernelWaitCurThread(WaitType type, SceUID waitId, u32 waitValue, u32 timeoutPtr, bool processCallbacks);
void __KernelReSchedule(const char *reason = "no reason");
void __KernelReSchedule(bool doCallbacks, const char *reason);

// Registered callback types
enum RegisteredCallbackType {
  THREAD_CALLBACK_UMD = 0,
  THREAD_CALLBACK_IO = 1,
  THREAD_CALLBACK_MEMORYSTICK = 2,
  THREAD_CALLBACK_MEMORYSTICK_FAT = 3,
  THREAD_CALLBACK_POWER = 4,
  THREAD_CALLBACK_EXIT = 5,
  THREAD_CALLBACK_USER_DEFINED = 6,
  THREAD_CALLBACK_SIZE = 7,
  THREAD_CALLBACK_NUM_TYPES = 8,
};

// These operate on the current thread
u32 __KernelRegisterCallback(RegisteredCallbackType type, SceUID cbId);
u32 __KernelUnregisterCallback(RegisteredCallbackType type, SceUID cbId);

// If cbId == -1, all the callbacks of the type on all the threads get notified.
// If not, only this particular callback gets notified.
u32 __KernelNotifyCallbackType(RegisteredCallbackType type, SceUID cbId, int notifyArg);

SceUID __KernelGetCurThread();
SceUID __KernelGetCurThreadModuleId();
void __KernelSetupRootThread(SceUID moduleId, int args, const char *argp, int prio, int stacksize, int attr); //represents the real PSP elf loader, run before execution
void __KernelStartIdleThreads();
void __KernelReturnFromThread();  // Called as HLE function
u32 __KernelGetThreadPrio(SceUID id);

void __KernelIdle();

u32 __KernelMipsCallReturnAddress();
u32 __KernelInterruptReturnAddress();  // TODO: remove

// Internal access - used by sceSetGeCallback
u32 __KernelCreateCallback(const char *name, u32 entrypoint, u32 signalArg);

void sceKernelCreateCallback();
void sceKernelDeleteCallback();
void sceKernelNotifyCallback();
void sceKernelCancelCallback();
void sceKernelGetCallbackCount();
void sceKernelCheckCallback();
void sceKernelGetCallbackCount();
void sceKernelReferCallbackStatus();

class Action;

// Not an official Callback object, just calls a mips function on the current thread.
void __KernelDirectMipsCall(u32 entryPoint, Action *afterAction, bool returnVoid, u32 args[], int numargs, bool reschedAfter);

void __KernelReturnFromMipsCall();  // Called as HLE function
bool __KernelInCallback();

// Should be called by (nearly) all ...CB functions.
bool __KernelCheckCallbacks();
bool __KernelForceCallbacks();
class Thread;
void __KernelSwitchContext(Thread *target, const char *reason);
bool __KernelExecutePendingMipsCalls(bool reschedAfter);
void __KernelNotifyCallback(RegisteredCallbackType type, SceUID cbId, int notifyArg);

// Switch to an idle / non-user thread, if not already on one.
// Returns whether a switch occurred.
bool __KernelSwitchOffThread(const char *reason);

// A call into game code. These can be pending on a thread.
// Similar to Callback-s (NOT CallbackInfos) in JPCSP.
<<<<<<< HEAD
=======
class Action;
typedef Action *(*ActionCreator)();
Action *__KernelCreateAction(int actionType);
int __KernelRegisterActionType(ActionCreator creator);
void __KernelRestoreActionType(int actionType, ActionCreator creator);
>>>>>>> f9133c1a
struct MipsCall {
	u32 entryPoint;
	u32 cbId;
	u32 args[6];
	int numArgs;
	Action *doAfter;
	u32 savedIdRegister;
	u32 savedRa;
	u32 savedPc;
	u32 savedV0;
	u32 savedV1;
	bool returnVoid;
	std::string tag;
	u32 savedId;
	bool reschedAfter;

	void DoState(PointerWrap &p);
};
enum ThreadStatus
{
	THREADSTATUS_RUNNING = 1,
	THREADSTATUS_READY = 2,
	THREADSTATUS_WAIT = 4,
	THREADSTATUS_SUSPEND = 8,
	THREADSTATUS_DORMANT = 16,
	THREADSTATUS_DEAD = 32,

	THREADSTATUS_WAITSUSPEND = THREADSTATUS_WAIT | THREADSTATUS_SUSPEND
};

void __KernelChangeThreadState(Thread *thread, ThreadStatus newStatus);

typedef void (*ThreadCallback)(SceUID threadID);
void __KernelListenThreadEnd(ThreadCallback callback);<|MERGE_RESOLUTION|>--- conflicted
+++ resolved
@@ -191,14 +191,12 @@
 
 // A call into game code. These can be pending on a thread.
 // Similar to Callback-s (NOT CallbackInfos) in JPCSP.
-<<<<<<< HEAD
-=======
 class Action;
 typedef Action *(*ActionCreator)();
 Action *__KernelCreateAction(int actionType);
 int __KernelRegisterActionType(ActionCreator creator);
 void __KernelRestoreActionType(int actionType, ActionCreator creator);
->>>>>>> f9133c1a
+
 struct MipsCall {
 	u32 entryPoint;
 	u32 cbId;
