--- conflicted
+++ resolved
@@ -26,60 +26,6 @@
 #include "Core/ConfigValues.h"
 
 extern const char *PPSSPP_GIT_VERSION;
-
-<<<<<<< HEAD
-=======
-const int PSP_MODEL_FAT = 0;
-const int PSP_MODEL_SLIM = 1;
-const int PSP_DEFAULT_FIRMWARE = 150;
-static const s8 VOLUME_OFF = 0;
-static const s8 VOLUME_MAX = 10;
-
-enum class CPUCore {
-	INTERPRETER = 0,
-	JIT = 1,
-	IR_JIT = 2,
-};
-
-enum {
-	ROTATION_AUTO = 0,
-	ROTATION_LOCKED_HORIZONTAL = 1,
-	ROTATION_LOCKED_VERTICAL = 2,
-	ROTATION_LOCKED_HORIZONTAL180 = 3,
-	ROTATION_LOCKED_VERTICAL180 = 4,
-};
-
-enum BufferFilter {
-	SCALE_LINEAR = 1,
-	SCALE_NEAREST = 2,
-};
-
-// Software is not among these because it will have one of these perform the blit to display.
-enum class GPUBackend {
-	OPENGL = 0,
-	DIRECT3D9 = 1,
-	DIRECT3D11 = 2,
-	VULKAN = 3,
-};
-enum {
-	GPU_BACKEND_OPENGL = (int)GPUBackend::OPENGL,
-	GPU_BACKEND_DIRECT3D9 = (int)GPUBackend::DIRECT3D9,
-	GPU_BACKEND_DIRECT3D11 = (int)GPUBackend::DIRECT3D11,
-	GPU_BACKEND_VULKAN = (int)GPUBackend::VULKAN,
-};
-
-enum AudioBackendType {
-	AUDIO_BACKEND_AUTO,
-	AUDIO_BACKEND_DSOUND,
-	AUDIO_BACKEND_WASAPI,
-};
-
-// For iIOTimingMethod.
-enum IOTimingMethods {
-	IOTIMING_FAST = 0,
-	IOTIMING_HOST = 1,
-	IOTIMING_REALISTIC = 2,
-};
 
 enum ChatPositions {
 	BOTTOM_LEFT = 0,
@@ -92,7 +38,6 @@
 	CENTER_RIGHT = 7,
 };
 
->>>>>>> 5382efd4
 namespace http {
 	class Download;
 	class Downloader;
