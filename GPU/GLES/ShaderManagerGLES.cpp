--- conflicted
+++ resolved
@@ -45,12 +45,7 @@
 #include "GPU/Common/ShaderUniforms.h"
 #include "GPU/GLES/ShaderManagerGLES.h"
 #include "GPU/GLES/DrawEngineGLES.h"
-<<<<<<< HEAD
-#include "GPU/Common/ShaderUniforms.h"
-#include "FramebufferManagerGLES.h"
-=======
 #include "GPU/GLES/FramebufferManagerGLES.h"
->>>>>>> 9fddfff6
 
 Shader::Shader(GLRenderManager *render, const char *code, const std::string &desc, uint32_t glShaderType, bool useHWTransform, uint32_t attrMask, uint64_t uniformMask)
 	  : render_(render), failed_(false), useHWTransform_(useHWTransform), attrMask_(attrMask), uniformMask_(uniformMask) {
@@ -143,7 +138,6 @@
 	queries.push_back({ &u_uvscaleoffset, "u_uvscaleoffset" });
 	queries.push_back({ &u_texclamp, "u_texclamp" });
 	queries.push_back({ &u_texclampoff, "u_texclampoff" });
-	queries.push_back({ &u_guardband, "u_guardband" });
 
 	for (int i = 0; i < 4; i++) {
 		static const char * const lightPosNames[4] = { "u_lightpos0", "u_lightpos1", "u_lightpos2", "u_lightpos3", };
@@ -464,18 +458,7 @@
 	if (dirty & DIRTY_TEXMATRIX) {
 		SetMatrix4x3(render_, &u_texmtx, gstate.tgenMatrix);
 	}
-<<<<<<< HEAD
-
-	if (dirty & DIRTY_GUARDBAND) {
-		float gb[4];
-		ComputeGuardband(gb, 0.0f);
-		SetFloatUniform4(render_, &u_guardband, gb);
-	}
-
-	if ((dirty & DIRTY_DEPTHRANGE) && u_depthRange != -1) {
-=======
 	if (dirty & DIRTY_DEPTHRANGE) {
->>>>>>> 9fddfff6
 		// Since depth is [-1, 1] mapping to [minz, maxz], this is easyish.
 		float vpZScale = gstate.getViewportZScale();
 		float vpZCenter = gstate.getViewportZCenter();
