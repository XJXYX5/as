// Copyright (c) 2012- PPSSPP Project.

// This program is free software: you can redistribute it and/or modify
// it under the terms of the GNU General Public License as published by
// the Free Software Foundation, version 2.0 or later versions.

// This program is distributed in the hope that it will be useful,
// but WITHOUT ANY WARRANTY; without even the implied warranty of
// MERCHANTABILITY or FITNESS FOR A PARTICULAR PURPOSE.  See the
// GNU General Public License 2.0 for more details.

// A copy of the GPL 2.0 should have been included with the program.
// If not, see http://www.gnu.org/licenses/

// Official git repository and contact information can be found at
// https://github.com/hrydgard/ppsspp and http://www.ppsspp.org/.

#include "base/logging.h"
#include "base/timeutil.h"

#include "Common/MemoryUtil.h"
#include "Core/MemMap.h"
#include "Core/System.h"
#include "Core/Reporting.h"
#include "Core/Config.h"
#include "Core/CoreTiming.h"

#include "gfx/gl_debug_log.h"
#include "profiler/profiler.h"

#include "GPU/Math3D.h"
#include "GPU/GPUState.h"
#include "GPU/ge_constants.h"

#include "GPU/Common/TextureDecoder.h"
#include "GPU/Common/SplineCommon.h"
#include "GPU/Common/VertexDecoderCommon.h"
#include "GPU/Common/SoftwareTransformCommon.h"
#include "GPU/Debugger/Debugger.h"
#include "GPU/GLES/FragmentTestCacheGLES.h"
#include "GPU/GLES/StateMappingGLES.h"
#include "GPU/GLES/TextureCacheGLES.h"
#include "GPU/GLES/DrawEngineGLES.h"
#include "GPU/GLES/ShaderManagerGLES.h"
#include "GPU/GLES/GPU_GLES.h"

const GLuint glprim[8] = {
	GL_POINTS,
	GL_LINES,
	GL_LINE_STRIP,
	GL_TRIANGLES,
	GL_TRIANGLE_STRIP,
	GL_TRIANGLE_FAN,
	GL_TRIANGLES,
	// Rectangles need to be expanded into triangles.
};

enum {
	TRANSFORMED_VERTEX_BUFFER_SIZE = VERTEX_BUFFER_MAX * sizeof(TransformedVertex)
};

#define VERTEXCACHE_DECIMATION_INTERVAL 17
#define VERTEXCACHE_NAME_DECIMATION_INTERVAL 41
#define VERTEXCACHE_NAME_DECIMATION_MAX 100
#define VERTEXCACHE_NAME_CACHE_SIZE 64
#define VERTEXCACHE_NAME_CACHE_FULL_BYTES (1024 * 1024)
#define VERTEXCACHE_NAME_CACHE_MAX_AGE 120

enum { VAI_KILL_AGE = 120, VAI_UNRELIABLE_KILL_AGE = 240, VAI_UNRELIABLE_KILL_MAX = 4 };

DrawEngineGLES::DrawEngineGLES(Draw::DrawContext *draw) : vai_(256), draw_(draw), inputLayoutMap_(16) {
	render_ = (GLRenderManager *)draw_->GetNativeObject(Draw::NativeObject::RENDER_MANAGER);

	decOptions_.expandAllWeightsToFloat = false;
	decOptions_.expand8BitNormalsToFloat = false;

	decimationCounter_ = VERTEXCACHE_DECIMATION_INTERVAL;
	bufferDecimationCounter_ = VERTEXCACHE_NAME_DECIMATION_INTERVAL;
	// Allocate nicely aligned memory. Maybe graphics drivers will
	// appreciate it.
	// All this is a LOT of memory, need to see if we can cut down somehow.
	decoded = (u8 *)AllocateMemoryPages(DECODED_VERTEX_BUFFER_SIZE, MEM_PROT_READ | MEM_PROT_WRITE);
	decIndex = (u16 *)AllocateMemoryPages(DECODED_INDEX_BUFFER_SIZE, MEM_PROT_READ | MEM_PROT_WRITE);

	indexGen.Setup(decIndex);

	InitDeviceObjects();

	tessDataTransferGLES = new TessellationDataTransferGLES(render_);
	tessDataTransfer = tessDataTransferGLES;
}

DrawEngineGLES::~DrawEngineGLES() {
	DestroyDeviceObjects();
	FreeMemoryPages(decoded, DECODED_VERTEX_BUFFER_SIZE);
	FreeMemoryPages(decIndex, DECODED_INDEX_BUFFER_SIZE);

	delete tessDataTransferGLES;
}

void DrawEngineGLES::DeviceLost() {
	DestroyDeviceObjects();
}

void DrawEngineGLES::DeviceRestore(Draw::DrawContext *draw) {
	draw_ = draw;
	render_ = (GLRenderManager *)draw_->GetNativeObject(Draw::NativeObject::RENDER_MANAGER);
	InitDeviceObjects();
}

void DrawEngineGLES::InitDeviceObjects() {
	_assert_msg_(G3D, render_ != nullptr, "Render manager must be set");

	for (int i = 0; i < GLRenderManager::MAX_INFLIGHT_FRAMES; i++) {
		frameData_[i].pushVertex = render_->CreatePushBuffer(i, GL_ARRAY_BUFFER, 1024 * 1024);
		frameData_[i].pushIndex = render_->CreatePushBuffer(i, GL_ELEMENT_ARRAY_BUFFER, 256 * 1024);
	}

	int vertexSize = sizeof(TransformedVertex);
	std::vector<GLRInputLayout::Entry> entries;
	entries.push_back({ ATTR_POSITION, 4, GL_FLOAT, GL_FALSE, vertexSize, 0 });
	entries.push_back({ ATTR_TEXCOORD, 3, GL_FLOAT, GL_FALSE, vertexSize, offsetof(TransformedVertex, u) });
	entries.push_back({ ATTR_COLOR0, 4, GL_UNSIGNED_BYTE, GL_TRUE, vertexSize, offsetof(TransformedVertex, color0) });
	entries.push_back({ ATTR_COLOR1, 3, GL_UNSIGNED_BYTE, GL_TRUE, vertexSize, offsetof(TransformedVertex, color1) });
	softwareInputLayout_ = render_->CreateInputLayout(entries);
}

void DrawEngineGLES::DestroyDeviceObjects() {
	// Beware: this could be called twice in a row, sometimes.
	for (int i = 0; i < GLRenderManager::MAX_INFLIGHT_FRAMES; i++) {
		if (!frameData_[i].pushVertex && !frameData_[i].pushIndex)
			continue;

		if (frameData_[i].pushVertex)
			render_->DeletePushBuffer(frameData_[i].pushVertex);
		if (frameData_[i].pushIndex)
			render_->DeletePushBuffer(frameData_[i].pushIndex);
		frameData_[i].pushVertex = nullptr;
		frameData_[i].pushIndex = nullptr;
	}

	ClearTrackedVertexArrays();

	if (softwareInputLayout_)
		render_->DeleteInputLayout(softwareInputLayout_);
	softwareInputLayout_ = nullptr;

	ClearInputLayoutMap();
}

void DrawEngineGLES::ClearInputLayoutMap() {
	inputLayoutMap_.Iterate([&](const uint32_t &key, GLRInputLayout *il) {
		render_->DeleteInputLayout(il);
	});
	inputLayoutMap_.Clear();
}

void DrawEngineGLES::BeginFrame() {
	FrameData &frameData = frameData_[render_->GetCurFrame()];
	render_->BeginPushBuffer(frameData.pushIndex);
	render_->BeginPushBuffer(frameData.pushVertex);
}

void DrawEngineGLES::EndFrame() {
	FrameData &frameData = frameData_[render_->GetCurFrame()];
	render_->EndPushBuffer(frameData.pushIndex);
	render_->EndPushBuffer(frameData.pushVertex);
	tessDataTransferGLES->EndFrame();
}

struct GlTypeInfo {
	u16 type;
	u8 count;
	u8 normalized;
};

static const GlTypeInfo GLComp[] = {
	{0}, // 	DEC_NONE,
	{GL_FLOAT, 1, GL_FALSE}, // 	DEC_FLOAT_1,
	{GL_FLOAT, 2, GL_FALSE}, // 	DEC_FLOAT_2,
	{GL_FLOAT, 3, GL_FALSE}, // 	DEC_FLOAT_3,
	{GL_FLOAT, 4, GL_FALSE}, // 	DEC_FLOAT_4,
	{GL_BYTE, 4, GL_TRUE}, // 	DEC_S8_3,
	{GL_SHORT, 4, GL_TRUE},// 	DEC_S16_3,
	{GL_UNSIGNED_BYTE, 1, GL_TRUE},// 	DEC_U8_1,
	{GL_UNSIGNED_BYTE, 2, GL_TRUE},// 	DEC_U8_2,
	{GL_UNSIGNED_BYTE, 3, GL_TRUE},// 	DEC_U8_3,
	{GL_UNSIGNED_BYTE, 4, GL_TRUE},// 	DEC_U8_4,
	{GL_UNSIGNED_SHORT, 1, GL_TRUE},// 	DEC_U16_1,
	{GL_UNSIGNED_SHORT, 2, GL_TRUE},// 	DEC_U16_2,
	{GL_UNSIGNED_SHORT, 3, GL_TRUE},// 	DEC_U16_3,
	{GL_UNSIGNED_SHORT, 4, GL_TRUE},// 	DEC_U16_4,
};

static inline void VertexAttribSetup(int attrib, int fmt, int stride, int offset, std::vector<GLRInputLayout::Entry> &entries) {
	if (fmt) {
		const GlTypeInfo &type = GLComp[fmt];
		GLRInputLayout::Entry entry;
		entry.offset = offset;
		entry.location = attrib;
		entry.normalized = type.normalized;
		entry.type = type.type;
		entry.stride = stride;
		entry.count = type.count;
		entries.push_back(entry);
	}
}

// TODO: Use VBO and get rid of the vertexData pointers - with that, we will supply only offsets
GLRInputLayout *DrawEngineGLES::SetupDecFmtForDraw(LinkedShader *program, const DecVtxFormat &decFmt) {
	uint32_t key = decFmt.id;
	GLRInputLayout *inputLayout = inputLayoutMap_.Get(key);
	if (inputLayout) {
		return inputLayout;
	}

	std::vector<GLRInputLayout::Entry> entries;
	VertexAttribSetup(ATTR_W1, decFmt.w0fmt, decFmt.stride, decFmt.w0off, entries);
	VertexAttribSetup(ATTR_W2, decFmt.w1fmt, decFmt.stride, decFmt.w1off, entries);
	VertexAttribSetup(ATTR_TEXCOORD, decFmt.uvfmt, decFmt.stride, decFmt.uvoff, entries);
	VertexAttribSetup(ATTR_COLOR0, decFmt.c0fmt, decFmt.stride, decFmt.c0off, entries);
	VertexAttribSetup(ATTR_COLOR1, decFmt.c1fmt, decFmt.stride, decFmt.c1off, entries);
	VertexAttribSetup(ATTR_NORMAL, decFmt.nrmfmt, decFmt.stride, decFmt.nrmoff, entries);
	VertexAttribSetup(ATTR_POSITION, decFmt.posfmt, decFmt.stride, decFmt.posoff, entries);

	inputLayout = render_->CreateInputLayout(entries);
	inputLayoutMap_.Insert(key, inputLayout);
	return inputLayout;
}

void DrawEngineGLES::DecodeVertsToPushBuffer(GLPushBuffer *push, uint32_t *bindOffset, GLRBuffer **buf) {
	u8 *dest = decoded;

	// Figure out how much pushbuffer space we need to allocate.
	if (push) {
		int vertsToDecode = ComputeNumVertsToDecode();
		dest = (u8 *)push->Push(vertsToDecode * dec_->GetDecVtxFmt().stride, bindOffset, buf);
	}
	DecodeVerts(dest);
}

void DrawEngineGLES::MarkUnreliable(VertexArrayInfo *vai) {
	vai->status = VertexArrayInfo::VAI_UNRELIABLE;
	if (vai->vbo) {
		render_->DeleteBuffer(vai->vbo);
		vai->vbo = 0;
	}
	if (vai->ebo) {
		render_->DeleteBuffer(vai->ebo);
		vai->ebo = 0;
	}
}

void DrawEngineGLES::ClearTrackedVertexArrays() {
	vai_.Iterate([&](uint32_t hash, VertexArrayInfo *vai){
		FreeVertexArray(vai);
		delete vai;
	});
	vai_.Clear();
}

void DrawEngineGLES::DecimateTrackedVertexArrays() {
	if (--decimationCounter_ <= 0) {
		decimationCounter_ = VERTEXCACHE_DECIMATION_INTERVAL;
	} else {
		return;
	}

	const int threshold = gpuStats.numFlips - VAI_KILL_AGE;
	const int unreliableThreshold = gpuStats.numFlips - VAI_UNRELIABLE_KILL_AGE;
	int unreliableLeft = VAI_UNRELIABLE_KILL_MAX;
	vai_.Iterate([&](uint32_t hash, VertexArrayInfo *vai) {
		bool kill;
		if (vai->status == VertexArrayInfo::VAI_UNRELIABLE) {
			// We limit killing unreliable so we don't rehash too often.
			kill = vai->lastFrame < unreliableThreshold && --unreliableLeft >= 0;
		} else {
			kill = vai->lastFrame < threshold;
		}
		if (kill) {
			FreeVertexArray(vai);
			delete vai;
			vai_.Remove(hash);
		}
	});
	vai_.Maintain();
}

void DrawEngineGLES::FreeVertexArray(VertexArrayInfo *vai) {
	if (vai->vbo) {
		render_->DeleteBuffer(vai->vbo);
		vai->vbo = nullptr;
	}
	if (vai->ebo) {
		render_->DeleteBuffer(vai->ebo);
		vai->ebo = nullptr;
	}
}

void DrawEngineGLES::DoFlush() {
	PROFILE_THIS_SCOPE("flush");

	FrameData &frameData = frameData_[render_->GetCurFrame()];
	
	gpuStats.numFlushes++;
	gpuStats.numTrackedVertexArrays = (int)vai_.size();

	bool textureNeedsApply = false;
	if (gstate_c.IsDirty(DIRTY_TEXTURE_IMAGE | DIRTY_TEXTURE_PARAMS) && !gstate.isModeClear() && gstate.isTextureMapEnabled()) {
		textureCache_->SetTexture();
		gstate_c.Clean(DIRTY_TEXTURE_IMAGE | DIRTY_TEXTURE_PARAMS);
		textureNeedsApply = true;
<<<<<<< HEAD
	} else if (g_Config.bDirtyClearRSelf && gstate.getTextureAddress(0) == ((gstate.getFrameBufRawAddress() | 0x04000000) & 0x3FFFFFFF)) {
		// This catches the case of clearing a texture.
=======
	} else if (gstate.getTextureAddress(0) == ((gstate.getFrameBufRawAddress() | 0x04000000) & 0x3FFFFFFF)) {
		// This catches the case of clearing a texture. (#10957)
>>>>>>> cbf735e2
		gstate_c.Dirty(DIRTY_TEXTURE_IMAGE);
	}

	GEPrimitiveType prim = prevPrim_;

	VShaderID vsid;
	Shader *vshader = shaderManager_->ApplyVertexShader(prim, lastVType_, &vsid);

	GLRBuffer *vertexBuffer = nullptr;
	GLRBuffer *indexBuffer = nullptr;
	uint32_t vertexBufferOffset = 0;
	uint32_t indexBufferOffset = 0;

	if (vshader->UseHWTransform()) {
		int vertexCount = 0;
		bool useElements = true;

		// Cannot cache vertex data with morph enabled.
		bool useCache = g_Config.bVertexCache && !(lastVType_ & GE_VTYPE_MORPHCOUNT_MASK);
		// Also avoid caching when software skinning.
		if (g_Config.bSoftwareSkinning && (lastVType_ & GE_VTYPE_WEIGHT_MASK))
			useCache = false;

		// TEMPORARY
		useCache = false;

		if (useCache) {
			u32 id = dcid_ ^ gstate.getUVGenMode();  // This can have an effect on which UV decoder we need to use! And hence what the decoded data will look like. See #9263
			VertexArrayInfo *vai = vai_.Get(id);
			if (!vai) {
				vai = new VertexArrayInfo();
				vai_.Insert(id, vai);
			}

			switch (vai->status) {
			case VertexArrayInfo::VAI_NEW:
				{
					// Haven't seen this one before.
					ReliableHashType dataHash = ComputeHash();
					vai->hash = dataHash;
					vai->minihash = ComputeMiniHash();
					vai->status = VertexArrayInfo::VAI_HASHING;
					vai->drawsUntilNextFullHash = 0;
					DecodeVerts(decoded); // writes to indexGen
					vai->numVerts = indexGen.VertexCount();
					vai->prim = indexGen.Prim();
					vai->maxIndex = indexGen.MaxIndex();
					vai->flags = gstate_c.vertexFullAlpha ? VAI_FLAG_VERTEXFULLALPHA : 0;

					goto rotateVBO;
				}

				// Hashing - still gaining confidence about the buffer.
				// But if we get this far it's likely to be worth creating a vertex buffer.
			case VertexArrayInfo::VAI_HASHING:
				{
					vai->numDraws++;
					if (vai->lastFrame != gpuStats.numFlips) {
						vai->numFrames++;
					}
					if (vai->drawsUntilNextFullHash == 0) {
						// Let's try to skip a full hash if mini would fail.
						const u32 newMiniHash = ComputeMiniHash();
						ReliableHashType newHash = vai->hash;
						if (newMiniHash == vai->minihash) {
							newHash = ComputeHash();
						}
						if (newMiniHash != vai->minihash || newHash != vai->hash) {
							MarkUnreliable(vai);
							DecodeVerts(decoded);
							goto rotateVBO;
						}
						if (vai->numVerts > 64) {
							// exponential backoff up to 16 draws, then every 32
							vai->drawsUntilNextFullHash = std::min(32, vai->numFrames);
						} else {
							// Lower numbers seem much more likely to change.
							vai->drawsUntilNextFullHash = 0;
						}
						// TODO: tweak
						//if (vai->numFrames > 1000) {
						//	vai->status = VertexArrayInfo::VAI_RELIABLE;
						//}
					} else {
						vai->drawsUntilNextFullHash--;
						u32 newMiniHash = ComputeMiniHash();
						if (newMiniHash != vai->minihash) {
							MarkUnreliable(vai);
							DecodeVerts(decoded);
							goto rotateVBO;
						}
					}

					if (vai->vbo == 0) {
						DecodeVerts(decoded);
						vai->numVerts = indexGen.VertexCount();
						vai->prim = indexGen.Prim();
						vai->maxIndex = indexGen.MaxIndex();
						vai->flags = gstate_c.vertexFullAlpha ? VAI_FLAG_VERTEXFULLALPHA : 0;
						useElements = !indexGen.SeenOnlyPurePrims();
						if (!useElements && indexGen.PureCount()) {
							vai->numVerts = indexGen.PureCount();
						}

						_dbg_assert_msg_(G3D, gstate_c.vertBounds.minV >= gstate_c.vertBounds.maxV, "Should not have checked UVs when caching.");

						size_t vsz = dec_->GetDecVtxFmt().stride * indexGen.MaxIndex();
						vai->vbo = render_->CreateBuffer(GL_ARRAY_BUFFER, vsz, GL_STATIC_DRAW);
						render_->BufferSubdata(vai->vbo, 0, vsz, decoded);
						// If there's only been one primitive type, and it's either TRIANGLES, LINES or POINTS,
						// there is no need for the index buffer we built. We can then use glDrawArrays instead
						// for a very minor speed boost.
						if (useElements) {
							size_t esz = sizeof(short) * indexGen.VertexCount();
							vai->ebo = render_->CreateBuffer(GL_ARRAY_BUFFER, esz, GL_STATIC_DRAW);
							render_->BufferSubdata(vai->ebo, 0, esz, (uint8_t *)decIndex, false);
						} else {
							vai->ebo = 0;
							render_->BindIndexBuffer(vai->ebo);
						}
					} else {
						gpuStats.numCachedDrawCalls++;
						useElements = vai->ebo ? true : false;
						gpuStats.numCachedVertsDrawn += vai->numVerts;
						gstate_c.vertexFullAlpha = vai->flags & VAI_FLAG_VERTEXFULLALPHA;
					}
					vertexBuffer = vai->vbo;
					indexBuffer = vai->ebo;
					vertexCount = vai->numVerts;
					prim = static_cast<GEPrimitiveType>(vai->prim);
					break;
				}

				// Reliable - we don't even bother hashing anymore. Right now we don't go here until after a very long time.
			case VertexArrayInfo::VAI_RELIABLE:
				{
					vai->numDraws++;
					if (vai->lastFrame != gpuStats.numFlips) {
						vai->numFrames++;
					}
					gpuStats.numCachedDrawCalls++;
					gpuStats.numCachedVertsDrawn += vai->numVerts;
					vertexBuffer = vai->vbo;
					indexBuffer = vai->ebo;
					vertexCount = vai->numVerts;
					prim = static_cast<GEPrimitiveType>(vai->prim);

					gstate_c.vertexFullAlpha = vai->flags & VAI_FLAG_VERTEXFULLALPHA;
					break;
				}

			case VertexArrayInfo::VAI_UNRELIABLE:
				{
					vai->numDraws++;
					if (vai->lastFrame != gpuStats.numFlips) {
						vai->numFrames++;
					}
					DecodeVerts(decoded);
					goto rotateVBO;
				}
			}

			vai->lastFrame = gpuStats.numFlips;
		} else {
			if (g_Config.bSoftwareSkinning && (lastVType_ & GE_VTYPE_WEIGHT_MASK)) {
				// If software skinning, we've already predecoded into "decoded". So push that content.
				size_t size = decodedVerts_ * dec_->GetDecVtxFmt().stride;
				u8 *dest = (u8 *)frameData.pushVertex->Push(size, &vertexBufferOffset, &vertexBuffer);
				memcpy(dest, decoded, size);
			} else {
				// Decode directly into the pushbuffer
				DecodeVertsToPushBuffer(frameData.pushVertex, &vertexBufferOffset, &vertexBuffer);
			}

rotateVBO:
			gpuStats.numUncachedVertsDrawn += indexGen.VertexCount();
			useElements = !indexGen.SeenOnlyPurePrims();
			vertexCount = indexGen.VertexCount();
			if (!useElements && indexGen.PureCount()) {
				vertexCount = indexGen.PureCount();
			}
			prim = indexGen.Prim();
		}

		VERBOSE_LOG(G3D, "Flush prim %i! %i verts in one go", prim, vertexCount);
		bool hasColor = (lastVType_ & GE_VTYPE_COL_MASK) != GE_VTYPE_COL_NONE;
		if (gstate.isModeThrough()) {
			gstate_c.vertexFullAlpha = gstate_c.vertexFullAlpha && (hasColor || gstate.getMaterialAmbientA() == 255);
		} else {
			gstate_c.vertexFullAlpha = gstate_c.vertexFullAlpha && ((hasColor && (gstate.materialupdate & 1)) || gstate.getMaterialAmbientA() == 255) && (!gstate.isLightingEnabled() || gstate.getAmbientA() == 255);
		}

		if (textureNeedsApply)
			textureCache_->ApplyTexture();

		// Need to ApplyDrawState after ApplyTexture because depal can launch a render pass and that wrecks the state.
		ApplyDrawState(prim);
		ApplyDrawStateLate(false, 0);
		
		LinkedShader *program = shaderManager_->ApplyFragmentShader(vsid, vshader, lastVType_, prim);
		GLRInputLayout *inputLayout = SetupDecFmtForDraw(program, dec_->GetDecVtxFmt());
		render_->BindVertexBuffer(inputLayout, vertexBuffer, vertexBufferOffset);
		if (useElements) {
			if (!indexBuffer) {
				indexBufferOffset = (uint32_t)frameData.pushIndex->Push(decIndex, sizeof(uint16_t) * indexGen.VertexCount(), &indexBuffer);
				render_->BindIndexBuffer(indexBuffer);
			}
			render_->DrawIndexed(glprim[prim], vertexCount, GL_UNSIGNED_SHORT, (GLvoid*)(intptr_t)indexBufferOffset);
		} else {
			render_->Draw(glprim[prim], 0, vertexCount);
		}
	} else {
		DecodeVerts(decoded);
		bool hasColor = (lastVType_ & GE_VTYPE_COL_MASK) != GE_VTYPE_COL_NONE;
		if (gstate.isModeThrough()) {
			gstate_c.vertexFullAlpha = gstate_c.vertexFullAlpha && (hasColor || gstate.getMaterialAmbientA() == 255);
		} else {
			gstate_c.vertexFullAlpha = gstate_c.vertexFullAlpha && ((hasColor && (gstate.materialupdate & 1)) || gstate.getMaterialAmbientA() == 255) && (!gstate.isLightingEnabled() || gstate.getAmbientA() == 255);
		}

		gpuStats.numUncachedVertsDrawn += indexGen.VertexCount();
		prim = indexGen.Prim();
		// Undo the strip optimization, not supported by the SW code yet.
		if (prim == GE_PRIM_TRIANGLE_STRIP)
			prim = GE_PRIM_TRIANGLES;

		TransformedVertex *drawBuffer = NULL;
		int numTrans;
		bool drawIndexed = false;
		u16 *inds = decIndex;
		SoftwareTransformResult result{};
		// TODO: Keep this static?  Faster than repopulating?
		SoftwareTransformParams params{};
		params.decoded = decoded;
		params.transformed = transformed;
		params.transformedExpanded = transformedExpanded;
		params.fbman = framebufferManager_;
		params.texCache = textureCache_;
		params.allowClear = true;
		params.allowSeparateAlphaClear = true;
		params.provokeFlatFirst = false;

		int maxIndex = indexGen.MaxIndex();
		int vertexCount = indexGen.VertexCount();

		// TODO: Split up into multiple draw calls for GLES 2.0 where you can't guarantee support for more than 0x10000 verts.
#if defined(MOBILE_DEVICE)
		if (vertexCount > 0x10000 / 3)
			vertexCount = 0x10000 / 3;
#endif
		SoftwareTransform(
			prim, vertexCount,
			dec_->VertexType(), inds, GE_VTYPE_IDX_16BIT, dec_->GetDecVtxFmt(),
			maxIndex, drawBuffer, numTrans, drawIndexed, &params, &result);

		if (textureNeedsApply)
			textureCache_->ApplyTexture();

		ApplyDrawState(prim);
		ApplyDrawStateLate(result.setStencil, result.stencilValue);

		LinkedShader *program = shaderManager_->ApplyFragmentShader(vsid, vshader, lastVType_, prim);

		if (result.action == SW_DRAW_PRIMITIVES) {
			const int vertexSize = sizeof(transformed[0]);

			bool doTextureProjection = gstate.getUVGenMode() == GE_TEXMAP_TEXTURE_MATRIX;

			if (drawIndexed) {
				vertexBufferOffset = (uint32_t)frameData.pushVertex->Push(drawBuffer, maxIndex * sizeof(TransformedVertex), &vertexBuffer);
				indexBufferOffset = (uint32_t)frameData.pushIndex->Push(inds, sizeof(uint16_t) * numTrans, &indexBuffer);
				render_->BindVertexBuffer(softwareInputLayout_, vertexBuffer, vertexBufferOffset);
				render_->BindIndexBuffer(indexBuffer);
				render_->DrawIndexed(glprim[prim], numTrans, GL_UNSIGNED_SHORT, (void *)(intptr_t)indexBufferOffset);
			} else {
				vertexBufferOffset = (uint32_t)frameData.pushVertex->Push(drawBuffer, numTrans * sizeof(TransformedVertex), &vertexBuffer);
				render_->BindVertexBuffer(softwareInputLayout_, vertexBuffer, vertexBufferOffset);
				render_->Draw(glprim[prim], 0, numTrans);
			}
		} else if (result.action == SW_CLEAR) {
			u32 clearColor = result.color;
			float clearDepth = result.depth;

			bool colorMask = gstate.isClearModeColorMask();
			bool alphaMask = gstate.isClearModeAlphaMask();
			bool depthMask = gstate.isClearModeDepthMask();
			if (depthMask) {
				framebufferManager_->SetDepthUpdated();
			}

			GLbitfield target = 0;
			// Without this, we will clear RGB when clearing stencil, which breaks games.
			uint8_t rgbaMask = (colorMask ? 7 : 0) | (alphaMask ? 8 : 0);
			if (colorMask || alphaMask) target |= GL_COLOR_BUFFER_BIT;
			if (alphaMask) target |= GL_STENCIL_BUFFER_BIT;
			if (depthMask) target |= GL_DEPTH_BUFFER_BIT;

			int scissorX2 = gstate.getScissorX2() + 1;
			int scissorY2 = gstate.getScissorY2() + 1;

			render_->Clear(clearColor, clearDepth, clearColor >> 24, target, rgbaMask, vpAndScissor.scissorX, vpAndScissor.scissorY, vpAndScissor.scissorW, vpAndScissor.scissorH);
			framebufferManager_->SetColorUpdated(gstate_c.skipDrawReason);
			framebufferManager_->SetSafeSize(scissorX2, scissorY2);

			if ((gstate_c.featureFlags & GPU_USE_CLEAR_RAM_HACK) && colorMask && (alphaMask || gstate.FrameBufFormat() == GE_FORMAT_565)) {
				int scissorX1 = gstate.getScissorX1();
				int scissorY1 = gstate.getScissorY1();
				framebufferManager_->ApplyClearToMemory(scissorX1, scissorY1, scissorX2, scissorY2, clearColor);
			}
			gstate_c.Dirty(DIRTY_BLEND_STATE);  // Make sure the color mask gets re-applied.
		}
	}

	gpuStats.numDrawCalls += numDrawCalls;
	gpuStats.numVertsSubmitted += vertexCountInDrawCalls_;

	indexGen.Reset();
	decodedVerts_ = 0;
	numDrawCalls = 0;
	vertexCountInDrawCalls_ = 0;
	decodeCounter_ = 0;
	dcid_ = 0;
	prevPrim_ = GE_PRIM_INVALID;
	gstate_c.vertexFullAlpha = true;
	framebufferManager_->SetColorUpdated(gstate_c.skipDrawReason);

	// Now seems as good a time as any to reset the min/max coords, which we may examine later.
	gstate_c.vertBounds.minU = 512;
	gstate_c.vertBounds.minV = 512;
	gstate_c.vertBounds.maxU = 0;
	gstate_c.vertBounds.maxV = 0;

	GPUDebug::NotifyDraw();
}

bool DrawEngineGLES::IsCodePtrVertexDecoder(const u8 *ptr) const {
	return decJitCache_->IsInSpace(ptr);
}

void TessellationDataTransferGLES::SendDataToShader(const SimpleVertex *const *points, int size_u, int size_v, u32 vertType, const Spline::Weight2D &weights) {
	bool hasColor = (vertType & GE_VTYPE_COL_MASK) != 0;
	bool hasTexCoord = (vertType & GE_VTYPE_TC_MASK) != 0;

	int size = size_u * size_v;
	float *pos = new float[size * 4];
	float *tex = hasTexCoord ? new float[size * 4] : nullptr;
	float *col = hasColor ? new float[size * 4] : nullptr;
	int stride = 4;

	CopyControlPoints(pos, tex, col, stride, stride, stride, points, size, vertType);
	// Removed the 1D texture support, it's unlikely to be relevant for performance.
	// Control Points
	if (prevSizeU < size_u || prevSizeV < size_v) {
		prevSizeU = size_u;
		prevSizeV = size_v;
		if (!data_tex[0])
			data_tex[0] = renderManager_->CreateTexture(GL_TEXTURE_2D);
		renderManager_->TextureImage(data_tex[0], 0, size_u * 3, size_v, GL_RGBA32F, GL_RGBA, GL_FLOAT, nullptr, GLRAllocType::NONE, false);
		renderManager_->FinalizeTexture(data_tex[0], 0, false);
	}
	renderManager_->BindTexture(TEX_SLOT_SPLINE_POINTS, data_tex[0]);
	// Position
	renderManager_->TextureSubImage(data_tex[0], 0, 0, 0, size_u, size_v, GL_RGBA, GL_FLOAT, (u8 *)pos, GLRAllocType::NEW);
	// Texcoord
	if (hasTexCoord)
		renderManager_->TextureSubImage(data_tex[0], 0, size_u, 0, size_u, size_v, GL_RGBA, GL_FLOAT, (u8 *)tex, GLRAllocType::NEW);
	// Color
	if (hasColor)
		renderManager_->TextureSubImage(data_tex[0], 0, size_u * 2, 0, size_u, size_v, GL_RGBA, GL_FLOAT, (u8 *)col, GLRAllocType::NEW);

	// Weight U
	if (prevSizeWU < weights.size_u) {
		prevSizeWU = weights.size_u;
		if (!data_tex[1])
			data_tex[1] = renderManager_->CreateTexture(GL_TEXTURE_2D);
		renderManager_->TextureImage(data_tex[1], 0, weights.size_u * 2, 1, GL_RGBA32F, GL_RGBA, GL_FLOAT, nullptr, GLRAllocType::NONE, false);
		renderManager_->FinalizeTexture(data_tex[1], 0, false);
	}
	renderManager_->BindTexture(TEX_SLOT_SPLINE_WEIGHTS_U, data_tex[1]);
	renderManager_->TextureSubImage(data_tex[1], 0, 0, 0, weights.size_u * 2, 1, GL_RGBA, GL_FLOAT, (u8 *)weights.u, GLRAllocType::NONE);

	// Weight V
	if (prevSizeWV < weights.size_v) {
		prevSizeWV = weights.size_v;
		if (!data_tex[2])
			data_tex[2] = renderManager_->CreateTexture(GL_TEXTURE_2D);
		renderManager_->TextureImage(data_tex[2], 0, weights.size_v * 2, 1, GL_RGBA32F, GL_RGBA, GL_FLOAT, nullptr, GLRAllocType::NONE, false);
		renderManager_->FinalizeTexture(data_tex[2], 0, false);
	}
	renderManager_->BindTexture(TEX_SLOT_SPLINE_WEIGHTS_V, data_tex[2]);
	renderManager_->TextureSubImage(data_tex[2], 0, 0, 0, weights.size_v * 2, 1, GL_RGBA, GL_FLOAT, (u8 *)weights.v, GLRAllocType::NONE);
}

void TessellationDataTransferGLES::EndFrame() {
	for (int i = 0; i < 3; i++) {
		if (data_tex[i]) {
			renderManager_->DeleteTexture(data_tex[i]);
			data_tex[i] = nullptr;
		}
	}
	prevSizeU = prevSizeV = prevSizeWU = prevSizeWV = 0;
}<|MERGE_RESOLUTION|>--- conflicted
+++ resolved
@@ -310,13 +310,8 @@
 		textureCache_->SetTexture();
 		gstate_c.Clean(DIRTY_TEXTURE_IMAGE | DIRTY_TEXTURE_PARAMS);
 		textureNeedsApply = true;
-<<<<<<< HEAD
 	} else if (g_Config.bDirtyClearRSelf && gstate.getTextureAddress(0) == ((gstate.getFrameBufRawAddress() | 0x04000000) & 0x3FFFFFFF)) {
-		// This catches the case of clearing a texture.
-=======
-	} else if (gstate.getTextureAddress(0) == ((gstate.getFrameBufRawAddress() | 0x04000000) & 0x3FFFFFFF)) {
 		// This catches the case of clearing a texture. (#10957)
->>>>>>> cbf735e2
 		gstate_c.Dirty(DIRTY_TEXTURE_IMAGE);
 	}
 
