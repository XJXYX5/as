// Copyright (c) 2015- PPSSPP Project.

// This program is free software: you can redistribute it and/or modify
// it under the terms of the GNU General Public License as published by
// the Free Software Foundation, version 2.0 or later versions.

// This program is distributed in the hope that it will be useful,
// but WITHOUT ANY WARRANTY; without even the implied warranty of
// MERCHANTABILITY or FITNESS FOR A PARTICULAR PURPOSE.  See the
// GNU General Public License 2.0 for more details.

// A copy of the GPL 2.0 should have been included with the program.
// If not, see http://www.gnu.org/licenses/

// Official git repository and contact information can be found at
// https://github.com/hrydgard/ppsspp and http://www.ppsspp.org/.

#pragma once

#include <string>
#include <cstdint>

// Compatibility flags are controlled by assets/compat.ini.
// Alternatively, if PSP/SYSTEM/compat.ini exists, it is merged on top, to enable editing
// the file on Android for tests.
//
// This file is not meant to be user-editable, although is kept as a separate ini
// file instead of compiled into the code for debugging purposes.
//
// The uses cases are strict:
//   * Enable fixes for things we can't reasonably emulate without completely ruining
//     performance for other games, such as the screen copies in Dangan Ronpa
//   * Disabling accuracy features like 16-bit depth rounding, when we can't seem to
//     implement them at all in a 100% compatible way
//   * Emergency game-specific compatibility fixes before releases, such as the GTA
//     music problem where every attempted fix has reduced compatibility with other games
//   * Enable "unsafe" performance optimizations that some games can tolerate and
//     others cannot. We do not currently have any of those.
//
// This functionality should NOT be used for any of the following:
//   * Cheats
//   * Fun hacks, like enlarged heads or whatever
//   * Fixing general compatibility issues. First try to find a general solution. Try hard.
//
// We already have the Action Replay-based cheat system for such use cases.

struct CompatFlags {
	bool VertexDepthRounding;
	bool PixelDepthRounding;
	bool DepthRangeHack;
	bool ClearToRAM;
	bool Force04154000Download;
	bool DrawSyncEatCycles;
	bool DelayDelayThreadHack;
	bool FakeMipmapChange;
	bool RequireBufferedRendering;
	bool RequireBlockTransfer;
	bool RequireDefaultCPUClock;
	bool DisableReadbacks;
	bool HackFixVideo;
	bool HackFixHangs;
	bool HackLatchedFramebuffer;
	bool DecreaseVertexDepthAccuracy;
	bool DecreaseFragmentDepthAccuracy;
	bool ForceRangeDownload;
	bool FlushAtStall;
	bool Force04Download;
	bool DisableAccurateDepth;
	bool MGS2AcidHack;
	bool SonicRivalsHack;
<<<<<<< HEAD
	bool AdhocHackDisableNBSwitch;
=======
	bool BlockTransferAllowCreateFB;
	bool YugiohSaveFix;
	bool ForceUMDDelay;
	bool ForceMax60FPS;
>>>>>>> cbf735e2
};

class IniFile;

class Compatibility {
public:
	Compatibility() {
		Clear();
	}

	// Flags enforced read-only through const. Only way to change them is to load assets/compat.ini.
	const CompatFlags &flags() const { return flags_; }

	void Load(const std::string &gameID);

private:
	void Clear();
	void CheckSettings(IniFile &iniFile, const std::string &gameID);
	void CheckSetting(IniFile &iniFile, const std::string &gameID, const char *option, bool *flag);

	CompatFlags flags_;
};<|MERGE_RESOLUTION|>--- conflicted
+++ resolved
@@ -68,14 +68,11 @@
 	bool DisableAccurateDepth;
 	bool MGS2AcidHack;
 	bool SonicRivalsHack;
-<<<<<<< HEAD
 	bool AdhocHackDisableNBSwitch;
-=======
 	bool BlockTransferAllowCreateFB;
 	bool YugiohSaveFix;
 	bool ForceUMDDelay;
 	bool ForceMax60FPS;
->>>>>>> cbf735e2
 };
 
 class IniFile;
