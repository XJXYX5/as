--- conflicted
+++ resolved
@@ -95,16 +95,13 @@
 	bool OldAdrenoPixelDepthRoundingGL;
 	bool ForceCircleButtonConfirm;
 	bool DisallowFramebufferAtOffset;
-<<<<<<< HEAD
-	bool Fontltn12Hack;
-=======
 	bool RockmanDash2SoundFix;
 	bool ReadbackDepth;
 	bool BlockTransferDepth;
 	bool DaxterRotatedAnalogStick;
 	bool ForceMaxDepthResolution;
 	bool SOCOMClut8Replacement;
->>>>>>> 07658ef4
+	bool Fontltn12Hack;
 };
 
 struct VRCompat {
