--- conflicted
+++ resolved
@@ -382,8 +382,6 @@
       <Filter>MIPS\ARM</Filter>
     </ClCompile>
     <ClCompile Include="HLE\sceChnnlsv.cpp" />
-<<<<<<< HEAD
-=======
     <ClCompile Include="Font\PGF.cpp">
       <Filter>Font</Filter>
     </ClCompile>
@@ -394,7 +392,6 @@
     <ClCompile Include="HLE\scePspNpDrm_user.cpp">
       <Filter>HLE\Libraries</Filter>
     </ClCompile>
->>>>>>> b1108f32
   </ItemGroup>
   <ItemGroup>
     <ClInclude Include="ELF\ElfReader.h">
@@ -716,8 +713,6 @@
       <Filter>MIPS\ARM</Filter>
     </ClInclude>
     <ClInclude Include="HLE\sceChnnlsv.h" />
-<<<<<<< HEAD
-=======
     <ClInclude Include="Font\PGF.h">
       <Filter>Font</Filter>
     </ClInclude>
@@ -727,7 +722,6 @@
     <ClInclude Include="HLE\scePspNpDrm_user.h">
       <Filter>HLE\Libraries</Filter>
     </ClInclude>
->>>>>>> b1108f32
   </ItemGroup>
   <ItemGroup>
     <None Include="CMakeLists.txt" />
