// Copyright (c) 2012- PPSSPP Project.

// This program is free software: you can redistribute it and/or modify
// it under the terms of the GNU General Public License as published by
// the Free Software Foundation, version 2.0 or later versions.

// This program is distributed in the hope that it will be useful,
// but WITHOUT ANY WARRANTY; without even the implied warranty of
// MERCHANTABILITY or FITNESS FOR A PARTICULAR PURPOSE.  See the
// GNU General Public License 2.0 for more details.

// A copy of the GPL 2.0 should have been included with the program.
// If not, see http://www.gnu.org/licenses/

// Official git repository and contact information can be found at
// https://github.com/hrydgard/ppsspp and http://www.ppsspp.org/.

#include <algorithm>
#include <cstring>

#include "ext/xxhash.h"
#include "gfx/gl_debug_log.h"
#include "i18n/i18n.h"
#include "math/math_util.h"
#include "profiler/profiler.h"

#include "Common/ColorConv.h"
#include "Core/Config.h"
#include "Core/Host.h"
#include "Core/MemMap.h"
#include "Core/Reporting.h"
#include "GPU/ge_constants.h"
#include "GPU/GPUState.h"
#include "ext/native/gfx/GLStateCache.h"
#include "GPU/GLES/TextureCacheGLES.h"
#include "GPU/GLES/FramebufferManagerGLES.h"
#include "GPU/GLES/FragmentShaderGeneratorGLES.h"
#include "GPU/GLES/DepalettizeShaderGLES.h"
#include "GPU/GLES/ShaderManagerGLES.h"
#include "GPU/GLES/DrawEngineGLES.h"
#include "GPU/Common/TextureDecoder.h"

#ifdef _M_SSE
#include <emmintrin.h>
#endif

#ifndef GL_UNPACK_ROW_LENGTH
#define GL_UNPACK_ROW_LENGTH 0x0CF2
#endif

#define TEXCACHE_NAME_CACHE_SIZE 16

TextureCacheGLES::TextureCacheGLES(Draw::DrawContext *draw)
	: TextureCacheCommon(draw) {
	timesInvalidatedAllThisFrame_ = 0;
	lastBoundTexture = INVALID_TEX;

	glGetFloatv(GL_MAX_TEXTURE_MAX_ANISOTROPY_EXT, &maxAnisotropyLevel);
	SetupTextureDecoder();

	nextTexture_ = nullptr;
}

TextureCacheGLES::~TextureCacheGLES() {
	Clear(true);
}

void TextureCacheGLES::SetFramebufferManager(FramebufferManagerGLES *fbManager) {
	framebufferManagerGL_ = fbManager;
	framebufferManager_ = fbManager;
}

void TextureCacheGLES::ReleaseTexture(TexCacheEntry *entry, bool delete_them) {
	DEBUG_LOG(G3D, "Deleting texture %i", entry->textureName);
	if (delete_them) {
		if (entry->textureName != 0) {
			glDeleteTextures(1, &entry->textureName);
		}
	}
	entry->textureName = 0;
}

void TextureCacheGLES::Clear(bool delete_them) {
	TextureCacheCommon::Clear(delete_them);
	if (delete_them) {
		if (!nameCache_.empty()) {
			glDeleteTextures((GLsizei)nameCache_.size(), &nameCache_[0]);
			nameCache_.clear();
		}
	}
}

GLenum getClutDestFormat(GEPaletteFormat format) {
	switch (format) {
	case GE_CMODE_16BIT_ABGR4444:
		return GL_UNSIGNED_SHORT_4_4_4_4;
	case GE_CMODE_16BIT_ABGR5551:
		return GL_UNSIGNED_SHORT_5_5_5_1;
	case GE_CMODE_16BIT_BGR5650:
		return GL_UNSIGNED_SHORT_5_6_5;
	case GE_CMODE_32BIT_ABGR8888:
		return GL_UNSIGNED_BYTE;
	}
	return 0;
}

static const GLuint MinFiltGL[8] = {
	GL_NEAREST,
	GL_LINEAR,
	GL_NEAREST,
	GL_LINEAR,
	GL_NEAREST_MIPMAP_NEAREST,
	GL_LINEAR_MIPMAP_NEAREST,
	GL_NEAREST_MIPMAP_LINEAR,
	GL_LINEAR_MIPMAP_LINEAR,
};

static const GLuint MagFiltGL[2] = {
	GL_NEAREST,
	GL_LINEAR
};

// This should not have to be done per texture! OpenGL is silly yo
void TextureCacheGLES::UpdateSamplingParams(TexCacheEntry &entry, bool force) {
	CHECK_GL_ERROR_IF_DEBUG();
	int minFilt;
	int magFilt;
	bool sClamp;
	bool tClamp;
	float lodBias;
	u8 maxLevel = (entry.status & TexCacheEntry::STATUS_BAD_MIPS) ? 0 : entry.maxLevel;
<<<<<<< HEAD
	GetSamplingParams(minFilt, magFilt, sClamp, tClamp, lodBias, maxLevel, entry.addr);

	if (entry.maxLevel != 0) {
		if (force || entry.lodBias != lodBias) {
			if (gstate_c.Supports(GPU_SUPPORTS_TEXTURE_LOD_CONTROL)) {
				GETexLevelMode mode = gstate.getTexLevelMode();
				switch (mode) {
				case GE_TEXLEVEL_MODE_AUTO:
=======
	GETexLevelMode mode;
	GetSamplingParams(minFilt, magFilt, sClamp, tClamp, lodBias, maxLevel, entry.addr, mode);

	if (gstate_c.Supports(GPU_SUPPORTS_TEXTURE_LOD_CONTROL)) {
		if (maxLevel != 0) {
			// TODO: What about a swap of autoMip mode?
			if (force || entry.lodBias != lodBias) {
				if (mode == GE_TEXLEVEL_MODE_AUTO) {
>>>>>>> 674d5c7d
#ifndef USING_GLES2
					// Sigh, LOD_BIAS is not even in ES 3.0.. but we could do it in the shader via texture()...
					glTexParameterf(GL_TEXTURE_2D, GL_TEXTURE_LOD_BIAS, lodBias);
#endif
					glTexParameterf(GL_TEXTURE_2D, GL_TEXTURE_MIN_LOD, 0);
					glTexParameterf(GL_TEXTURE_2D, GL_TEXTURE_MAX_LOD, (float)maxLevel);
<<<<<<< HEAD
					break;
				case GE_TEXLEVEL_MODE_CONST:
					glTexParameterf(GL_TEXTURE_2D, GL_TEXTURE_MIN_LOD, lodBias);
					glTexParameterf(GL_TEXTURE_2D, GL_TEXTURE_MAX_LOD, lodBias);
					break;
				case GE_TEXLEVEL_MODE_SLOPE:
					WARN_LOG_REPORT_ONCE(texSlope, G3D, "Unsupported texture lod slope: %f + %f", gstate.getTextureLodSlope(), lodBias);
					// TODO: This behavior isn't correct.
#ifndef USING_GLES2
					glTexParameterf(GL_TEXTURE_2D, GL_TEXTURE_LOD_BIAS, lodBias);
#endif
					glTexParameterf(GL_TEXTURE_2D, GL_TEXTURE_MIN_LOD, 0);
					glTexParameterf(GL_TEXTURE_2D, GL_TEXTURE_MAX_LOD, (float)entry.maxLevel);
					break;
=======
				} else if (mode == GE_TEXLEVEL_MODE_CONST) {
					glTexParameterf(GL_TEXTURE_2D, GL_TEXTURE_MIN_LOD, std::max(0.0f, std::min((float)maxLevel, lodBias)));
					glTexParameterf(GL_TEXTURE_2D, GL_TEXTURE_MAX_LOD, std::max(0.0f, std::min((float)maxLevel, lodBias)));
				} else {  // mode == GE_TEXLEVEL_MODE_SLOPE) {
					// It's incorrect to use the slope as a bias. Instead it should be passed
					// into the shader directly as an explicit lod level, with the bias on top. For now, we just kill the
					// lodBias in this mode, working around #9772.
#ifndef USING_GLES2
					glTexParameterf(GL_TEXTURE_2D, GL_TEXTURE_LOD_BIAS, 0.0f);
#endif
					glTexParameterf(GL_TEXTURE_2D, GL_TEXTURE_MIN_LOD, 0);
					glTexParameterf(GL_TEXTURE_2D, GL_TEXTURE_MAX_LOD, (float)maxLevel);
>>>>>>> 674d5c7d
				}
			}
			entry.lodBias = lodBias;
		}
	} else if (gstate_c.Supports(GPU_SUPPORTS_TEXTURE_LOD_CONTROL)) {
		glTexParameterf(GL_TEXTURE_2D, GL_TEXTURE_MIN_LOD, 0.0f);
		glTexParameterf(GL_TEXTURE_2D, GL_TEXTURE_MAX_LOD, 0.0f);
	}

	if (force || entry.minFilt != minFilt) {
		glTexParameteri(GL_TEXTURE_2D, GL_TEXTURE_MIN_FILTER, MinFiltGL[minFilt]);
		entry.minFilt = minFilt;
	}
	if (force || entry.magFilt != magFilt) {
		glTexParameteri(GL_TEXTURE_2D, GL_TEXTURE_MAG_FILTER, MagFiltGL[magFilt]);
		entry.magFilt = magFilt;
	}

	if (entry.framebuffer) {
		WARN_LOG_REPORT_ONCE(wrongFramebufAttach, G3D, "Framebuffer still attached in UpdateSamplingParams()?");
	}

	if (force || entry.sClamp != sClamp) {
		glTexParameteri(GL_TEXTURE_2D, GL_TEXTURE_WRAP_S, sClamp ? GL_CLAMP_TO_EDGE : GL_REPEAT);
		entry.sClamp = sClamp;
	}
	if (force || entry.tClamp != tClamp) {
		glTexParameteri(GL_TEXTURE_2D, GL_TEXTURE_WRAP_T, tClamp ? GL_CLAMP_TO_EDGE : GL_REPEAT);
		entry.tClamp = tClamp;
	}
	CHECK_GL_ERROR_IF_DEBUG();
}

void TextureCacheGLES::SetFramebufferSamplingParams(u16 bufferWidth, u16 bufferHeight) {
	int minFilt;
	int magFilt;
	bool sClamp;
	bool tClamp;
	float lodBias;
<<<<<<< HEAD
	GetSamplingParams(minFilt, magFilt, sClamp, tClamp, lodBias, 0, 0);
=======
	GETexLevelMode mode;
	GetSamplingParams(minFilt, magFilt, sClamp, tClamp, lodBias, 0, 0, mode);
>>>>>>> 674d5c7d

	minFilt &= 1;  // framebuffers can't mipmap.

	glTexParameteri(GL_TEXTURE_2D, GL_TEXTURE_MIN_FILTER, MinFiltGL[minFilt]);
	glTexParameteri(GL_TEXTURE_2D, GL_TEXTURE_MAG_FILTER, MagFiltGL[magFilt]);

	// Often the framebuffer will not match the texture size.  We'll wrap/clamp in the shader in that case.
	// This happens whether we have OES_texture_npot or not.
	int w = gstate.getTextureWidth(0);
	int h = gstate.getTextureHeight(0);
	if (w != bufferWidth || h != bufferHeight) {
		return;
	}

	glTexParameteri(GL_TEXTURE_2D, GL_TEXTURE_WRAP_S, sClamp ? GL_CLAMP_TO_EDGE : GL_REPEAT);
	glTexParameteri(GL_TEXTURE_2D, GL_TEXTURE_WRAP_T, tClamp ? GL_CLAMP_TO_EDGE : GL_REPEAT);
}

static void ConvertColors(void *dstBuf, const void *srcBuf, GLuint dstFmt, int numPixels) {
	const u32 *src = (const u32 *)srcBuf;
	u32 *dst = (u32 *)dstBuf;
	switch (dstFmt) {
	case GL_UNSIGNED_SHORT_4_4_4_4:
		ConvertRGBA4444ToABGR4444((u16 *)dst, (const u16 *)src, numPixels);
		break;
	// Final Fantasy 2 uses this heavily in animated textures.
	case GL_UNSIGNED_SHORT_5_5_5_1:
		ConvertRGBA5551ToABGR1555((u16 *)dst, (const u16 *)src, numPixels);
		break;
	case GL_UNSIGNED_SHORT_5_6_5:
		ConvertRGB565ToBGR565((u16 *)dst, (const u16 *)src, numPixels);
		break;
	default:
		if (UseBGRA8888()) {
			ConvertRGBA8888ToBGRA8888(dst, src, numPixels);
		} else {
			// No need to convert RGBA8888, right order already
			if (dst != src)
				memcpy(dst, src, numPixels * sizeof(u32));
		}
		break;
	}
}

void TextureCacheGLES::StartFrame() {
	InvalidateLastTexture();
	timesInvalidatedAllThisFrame_ = 0;

	if (texelsScaledThisFrame_) {
		// INFO_LOG(G3D, "Scaled %i texels", texelsScaledThisFrame_);
	}
	texelsScaledThisFrame_ = 0;
	if (clearCacheNextFrame_) {
		Clear(true);
		clearCacheNextFrame_ = false;
	} else {
		Decimate();
	}
}

void TextureCacheGLES::UpdateCurrentClut(GEPaletteFormat clutFormat, u32 clutBase, bool clutIndexIsSimple) {
	const u32 clutBaseBytes = clutFormat == GE_CMODE_32BIT_ABGR8888 ? (clutBase * sizeof(u32)) : (clutBase * sizeof(u16));
	// Technically, these extra bytes weren't loaded, but hopefully it was loaded earlier.
	// If not, we're going to hash random data, which hopefully doesn't cause a performance issue.
	//
	// TODO: Actually, this seems like a hack.  The game can upload part of a CLUT and reference other data.
	// clutTotalBytes_ is the last amount uploaded.  We should hash clutMaxBytes_, but this will often hash
	// unrelated old entries for small palettes.
	// Adding clutBaseBytes may just be mitigating this for some usage patterns.
	const u32 clutExtendedBytes = std::min(clutTotalBytes_ + clutBaseBytes, clutMaxBytes_);

	clutHash_ = DoReliableHash32((const char *)clutBufRaw_, clutExtendedBytes, 0xC0108888);

	// Avoid a copy when we don't need to convert colors.
	if (UseBGRA8888() || clutFormat != GE_CMODE_32BIT_ABGR8888) {
		const int numColors = clutFormat == GE_CMODE_32BIT_ABGR8888 ? (clutMaxBytes_ / sizeof(u32)) : (clutMaxBytes_ / sizeof(u16));
		ConvertColors(clutBufConverted_, clutBufRaw_, getClutDestFormat(clutFormat), numColors);
		clutBuf_ = clutBufConverted_;
	} else {
		clutBuf_ = clutBufRaw_;
	}

	// Special optimization: fonts typically draw clut4 with just alpha values in a single color.
	clutAlphaLinear_ = false;
	clutAlphaLinearColor_ = 0;
	if (clutFormat == GE_CMODE_16BIT_ABGR4444 && clutIndexIsSimple) {
		const u16_le *clut = GetCurrentClut<u16_le>();
		clutAlphaLinear_ = true;
		clutAlphaLinearColor_ = clut[15] & 0xFFF0;
		for (int i = 0; i < 16; ++i) {
			u16 step = clutAlphaLinearColor_ | i;
			if (clut[i] != step) {
				clutAlphaLinear_ = false;
				break;
			}
		}
	}

	clutLastFormat_ = gstate.clutformat;
}

// #define DEBUG_TEXTURES

#ifdef DEBUG_TEXTURES
bool SetDebugTexture() {
	static const int highlightFrames = 30;

	static int numTextures = 0;
	static int lastFrames = 0;
	static int mostTextures = 1;

	if (lastFrames != gpuStats.numFlips) {
		mostTextures = std::max(mostTextures, numTextures);
		numTextures = 0;
		lastFrames = gpuStats.numFlips;
	}

	static GLuint solidTexture = 0;

	bool changed = false;
	if (((gpuStats.numFlips / highlightFrames) % mostTextures) == numTextures) {
		if (gpuStats.numFlips % highlightFrames == 0) {
			NOTICE_LOG(G3D, "Highlighting texture # %d / %d", numTextures, mostTextures);
		}
		static const u32 solidTextureData[] = {0x99AA99FF};

		if (solidTexture == 0) {
			glGenTextures(1, &solidTexture);
			glBindTexture(GL_TEXTURE_2D, solidTexture);
			glPixelStorei(GL_UNPACK_ALIGNMENT, 1);
			glPixelStorei(GL_PACK_ALIGNMENT, 1);
			glTexImage2D(GL_TEXTURE_2D, 0, GL_RGBA, 1, 1, 0, GL_RGBA, GL_UNSIGNED_BYTE, solidTextureData);
		} else {
			glBindTexture(GL_TEXTURE_2D, solidTexture);
		}
		changed = true;
	}

	++numTextures;
	return changed;
}
#endif

void TextureCacheGLES::BindTexture(TexCacheEntry *entry) {
	CHECK_GL_ERROR_IF_DEBUG();
	if (entry->textureName != lastBoundTexture) {
		glBindTexture(GL_TEXTURE_2D, entry->textureName);
		lastBoundTexture = entry->textureName;
	}
	CHECK_GL_ERROR_IF_DEBUG();
	UpdateSamplingParams(*entry, false);
	CHECK_GL_ERROR_IF_DEBUG();
}

void TextureCacheGLES::Unbind() {
	glBindTexture(GL_TEXTURE_2D, 0);
	InvalidateLastTexture();
}

class TextureShaderApplier {
public:
	struct Pos {
		Pos(float x_, float y_, float z_) : x(x_), y(y_), z(z_) {
		}
		Pos() {
		}

		float x;
		float y;
		float z;
	};
	struct UV {
		UV(float u_, float v_) : u(u_), v(v_) {
		}
		UV() {
		}

		float u;
		float v;
	};

	TextureShaderApplier(DepalShader *shader, float bufferW, float bufferH, int renderW, int renderH)
		: shader_(shader), bufferW_(bufferW), bufferH_(bufferH), renderW_(renderW), renderH_(renderH) {
		static const Pos pos[4] = {
			{-1, -1, -1},
			{ 1, -1, -1},
			{ 1,  1, -1},
			{-1,  1, -1},
		};
		memcpy(pos_, pos, sizeof(pos_));

		static const UV uv[4] = {
			{0, 0},
			{1, 0},
			{1, 1},
			{0, 1},
		};
		memcpy(uv_, uv, sizeof(uv_));
	}

	void ApplyBounds(const KnownVertexBounds &bounds, u32 uoff, u32 voff) {
		// If min is not < max, then we don't have values (wasn't set during decode.)
		if (bounds.minV < bounds.maxV) {
			const float invWidth = 1.0f / bufferW_;
			const float invHeight = 1.0f / bufferH_;
			// Inverse of half = double.
			const float invHalfWidth = invWidth * 2.0f;
			const float invHalfHeight = invHeight * 2.0f;

			const int u1 = bounds.minU + uoff;
			const int v1 = bounds.minV + voff;
			const int u2 = bounds.maxU + uoff;
			const int v2 = bounds.maxV + voff;

			const float left = u1 * invHalfWidth - 1.0f;
			const float right = u2 * invHalfWidth - 1.0f;
			const float top = v1 * invHalfHeight - 1.0f;
			const float bottom = v2 * invHalfHeight - 1.0f;
			// Points are: BL, BR, TR, TL.
			pos_[0] = Pos(left, bottom, -1.0f);
			pos_[1] = Pos(right, bottom, -1.0f);
			pos_[2] = Pos(right, top, -1.0f);
			pos_[3] = Pos(left, top, -1.0f);

			// And also the UVs, same order.
			const float uvleft = u1 * invWidth;
			const float uvright = u2 * invWidth;
			const float uvtop = v1 * invHeight;
			const float uvbottom = v2 * invHeight;
			uv_[0] = UV(uvleft, uvbottom);
			uv_[1] = UV(uvright, uvbottom);
			uv_[2] = UV(uvright, uvtop);
			uv_[3] = UV(uvleft, uvtop);
		}
	}

	void Use(DrawEngineGLES *transformDraw) {
		glUseProgram(shader_->program);

		// Restore will rebind all of the state below.
		if (gstate_c.Supports(GPU_SUPPORTS_VAO)) {
			static const GLubyte indices[4] = { 0, 1, 3, 2 };
			transformDraw->BindBuffer(pos_, sizeof(pos_), uv_, sizeof(uv_));
			transformDraw->BindElementBuffer(indices, sizeof(indices));
		} else {
			glBindBuffer(GL_ARRAY_BUFFER, 0);
			glBindBuffer(GL_ELEMENT_ARRAY_BUFFER, 0);
		}
		glEnableVertexAttribArray(shader_->a_position);
		glEnableVertexAttribArray(shader_->a_texcoord0);
	}

	void Shade() {
		static const GLubyte indices[4] = { 0, 1, 3, 2 };

		glstate.blend.force(false);
		glstate.colorMask.force(true, true, true, true);
		glstate.scissorTest.force(false);
		glstate.cullFace.force(false);
		glstate.depthTest.force(false);
		glstate.stencilTest.force(false);
#if !defined(USING_GLES2)
		glstate.colorLogicOp.force(false);
#endif
		glViewport(0, 0, renderW_, renderH_);

		if (gstate_c.Supports(GPU_SUPPORTS_VAO)) {
			glVertexAttribPointer(shader_->a_position, 3, GL_FLOAT, GL_FALSE, 12, 0);
			glVertexAttribPointer(shader_->a_texcoord0, 2, GL_FLOAT, GL_FALSE, 8, (void *)sizeof(pos_));
			glDrawElements(GL_TRIANGLE_STRIP, 4, GL_UNSIGNED_BYTE, 0);
		} else {
			glVertexAttribPointer(shader_->a_position, 3, GL_FLOAT, GL_FALSE, 12, pos_);
			glVertexAttribPointer(shader_->a_texcoord0, 2, GL_FLOAT, GL_FALSE, 8, uv_);
			glDrawElements(GL_TRIANGLE_STRIP, 4, GL_UNSIGNED_BYTE, indices);
		}
		glDisableVertexAttribArray(shader_->a_position);
		glDisableVertexAttribArray(shader_->a_texcoord0);

		glstate.Restore();
	}

protected:
	DepalShader *shader_;
	Pos pos_[4];
	UV uv_[4];
	float bufferW_;
	float bufferH_;
	int renderW_;
	int renderH_;
};

void TextureCacheGLES::ApplyTextureFramebuffer(TexCacheEntry *entry, VirtualFramebuffer *framebuffer) {
	DepalShader *depal = nullptr;
	uint32_t clutMode = gstate.clutformat & 0xFFFFFF;
	if ((entry->status & TexCacheEntry::STATUS_DEPALETTIZE) && !g_Config.bDisableSlowFramebufEffects) {
		depal = depalShaderCache_->GetDepalettizeShader(clutMode, framebuffer->drawnFormat);
	}
	if (depal) {
		const GEPaletteFormat clutFormat = gstate.getClutPaletteFormat();
		GLuint clutTexture = depalShaderCache_->GetClutTexture(clutFormat, clutHash_, clutBuf_);
		Draw::Framebuffer *depalFBO = framebufferManagerGL_->GetTempFBO(framebuffer->renderWidth, framebuffer->renderHeight, Draw::FBO_8888);
		draw_->BindFramebufferAsRenderTarget(depalFBO, { Draw::RPAction::DONT_CARE, Draw::RPAction::DONT_CARE });
		shaderManager_->DirtyLastShader();

		TextureShaderApplier shaderApply(depal, framebuffer->bufferWidth, framebuffer->bufferHeight, framebuffer->renderWidth, framebuffer->renderHeight);
		shaderApply.ApplyBounds(gstate_c.vertBounds, gstate_c.curTextureXOffset, gstate_c.curTextureYOffset);
		shaderApply.Use(drawEngine_);

		glActiveTexture(GL_TEXTURE3);
		glBindTexture(GL_TEXTURE_2D, clutTexture);
		glActiveTexture(GL_TEXTURE0);

		framebufferManagerGL_->BindFramebufferAsColorTexture(0, framebuffer, BINDFBCOLOR_SKIP_COPY);
		glTexParameteri(GL_TEXTURE_2D, GL_TEXTURE_MAG_FILTER, GL_NEAREST);
		glTexParameteri(GL_TEXTURE_2D, GL_TEXTURE_MIN_FILTER, GL_NEAREST);

		shaderApply.Shade();

		draw_->BindFramebufferAsTexture(depalFBO, 0, Draw::FB_COLOR_BIT, 0);

		const u32 bytesPerColor = clutFormat == GE_CMODE_32BIT_ABGR8888 ? sizeof(u32) : sizeof(u16);
		const u32 clutTotalColors = clutMaxBytes_ / bytesPerColor;

		TexCacheEntry::Status alphaStatus = CheckAlpha(clutBuf_, getClutDestFormat(clutFormat), clutTotalColors, clutTotalColors, 1);
		gstate_c.SetTextureFullAlpha(alphaStatus == TexCacheEntry::STATUS_ALPHA_FULL);
	} else {
		entry->status &= ~TexCacheEntry::STATUS_DEPALETTIZE;

		framebufferManagerGL_->BindFramebufferAsColorTexture(0, framebuffer, BINDFBCOLOR_MAY_COPY_WITH_UV | BINDFBCOLOR_APPLY_TEX_OFFSET);

		gstate_c.SetTextureFullAlpha(gstate.getTextureFormat() == GE_TFMT_5650);
	}

	framebufferManagerGL_->RebindFramebuffer();
	SetFramebufferSamplingParams(framebuffer->bufferWidth, framebuffer->bufferHeight);

	CHECK_GL_ERROR_IF_DEBUG();

	InvalidateLastTexture();
}

ReplacedTextureFormat FromGLESFormat(GLenum fmt, bool useBGRA = false) {
	// TODO: 16-bit formats are incorrect, since swizzled.
	switch (fmt) {
	case GL_UNSIGNED_SHORT_5_6_5: return ReplacedTextureFormat::F_0565_ABGR;
	case GL_UNSIGNED_SHORT_5_5_5_1: return ReplacedTextureFormat::F_1555_ABGR;
	case GL_UNSIGNED_SHORT_4_4_4_4: return ReplacedTextureFormat::F_4444_ABGR;
	case GL_UNSIGNED_BYTE: default: return useBGRA ? ReplacedTextureFormat::F_8888_BGRA : ReplacedTextureFormat::F_8888;
	}
}

GLenum ToGLESFormat(ReplacedTextureFormat fmt) {
	switch (fmt) {
	case ReplacedTextureFormat::F_5650: return GL_UNSIGNED_SHORT_5_6_5;
	case ReplacedTextureFormat::F_5551: return GL_UNSIGNED_SHORT_5_5_5_1;
	case ReplacedTextureFormat::F_4444: return GL_UNSIGNED_SHORT_4_4_4_4;
	case ReplacedTextureFormat::F_8888: default: return GL_UNSIGNED_BYTE;
	}
}

void TextureCacheGLES::BuildTexture(TexCacheEntry *const entry, bool replaceImages) {
	entry->status &= ~TexCacheEntry::STATUS_ALPHA_MASK;

	// For the estimate, we assume cluts always point to 8888 for simplicity.
	cacheSizeEstimate_ += EstimateTexMemoryUsage(entry);

	if (entry->framebuffer) {
		// Nothing else to do here.
		return;
	}

	// Always generate a texture name unless it's a framebuffer, we might need it if the texture is replaced later.
	if (!replaceImages) {
		if (!entry->textureName) {
			entry->textureName = AllocTextureName();
		}
	}

	if ((entry->bufw == 0 || (gstate.texbufwidth[0] & 0xf800) != 0) && entry->addr >= PSP_GetKernelMemoryEnd()) {
		ERROR_LOG_REPORT(G3D, "Texture with unexpected bufw (full=%d)", gstate.texbufwidth[0] & 0xffff);
		// Proceeding here can cause a crash.
		return;
	}

	// Adjust maxLevel to actually present levels..
	bool badMipSizes = false;
	bool canAutoGen = false;
	int maxLevel = entry->maxLevel;
	for (int i = 0; i <= maxLevel; i++) {
		// If encountering levels pointing to nothing, adjust max level.
		u32 levelTexaddr = gstate.getTextureAddress(i);
		if (!Memory::IsValidAddress(levelTexaddr)) {
			maxLevel = i - 1;
			break;
		}

		// If size reaches 1, stop, and override maxlevel.
		int tw = gstate.getTextureWidth(i);
		int th = gstate.getTextureHeight(i);
		if (tw == 1 || th == 1) {
			maxLevel = i;
			break;
		}

		if (i > 0) {
			int lastW = gstate.getTextureWidth(i - 1);
			int lastH = gstate.getTextureHeight(i - 1);

			if (gstate_c.Supports(GPU_SUPPORTS_TEXTURE_LOD_CONTROL)) {
				if (tw != 1 && tw != (lastW >> 1))
					badMipSizes = true;
				else if (th != 1 && th != (lastH >> 1))
					badMipSizes = true;
			}

			if (lastW > tw || lastH > th)
				canAutoGen = true;
		}
	}

	// In addition, simply don't load more than level 0 if g_Config.bMipMap is false.
	if (!g_Config.bMipMap) {
		maxLevel = 0;
	}

	// If GLES3 is available, we can preallocate the storage, which makes texture loading more efficient.
	GLenum dstFmt = GetDestFormat(GETextureFormat(entry->format), gstate.getClutPaletteFormat());

	int scaleFactor = standardScaleFactor_;

	// Rachet down scale factor in low-memory mode.
	if (lowMemoryMode_) {
		// Keep it even, though, just in case of npot troubles.
		scaleFactor = scaleFactor > 4 ? 4 : (scaleFactor > 2 ? 2 : 1);
	}

	u64 cachekey = replacer_.Enabled() ? entry->CacheKey() : 0;
	int w = gstate.getTextureWidth(0);
	int h = gstate.getTextureHeight(0);
	ReplacedTexture &replaced = replacer_.FindReplacement(cachekey, entry->fullhash, w, h);
	if (replaced.GetSize(0, w, h)) {
		if (replaceImages) {
			// Since we're replacing the texture, we can't replace the image inside.
			glDeleteTextures(1, &entry->textureName);
			entry->textureName = AllocTextureName();
			replaceImages = false;
		}

		// We're replacing, so we won't scale.
		scaleFactor = 1;
		entry->status |= TexCacheEntry::STATUS_IS_SCALED;
		if (g_Config.bMipMap) {
			maxLevel = replaced.MaxLevel();
			badMipSizes = false;
		}
	}

	// Don't scale the PPGe texture.
	if (entry->addr > 0x05000000 && entry->addr < PSP_GetKernelMemoryEnd())
		scaleFactor = 1;

	if ((entry->status & TexCacheEntry::STATUS_CHANGE_FREQUENT) != 0 && scaleFactor != 1) {
		// Remember for later that we /wanted/ to scale this texture.
		entry->status |= TexCacheEntry::STATUS_TO_SCALE;
		scaleFactor = 1;
	}

	if (scaleFactor != 1) {
		if (texelsScaledThisFrame_ >= TEXCACHE_MAX_TEXELS_SCALED) {
			entry->status |= TexCacheEntry::STATUS_TO_SCALE;
			scaleFactor = 1;
		} else {
			entry->status &= ~TexCacheEntry::STATUS_TO_SCALE;
			entry->status |= TexCacheEntry::STATUS_IS_SCALED;
			texelsScaledThisFrame_ += w * h;
		}
	}

	glBindTexture(GL_TEXTURE_2D, entry->textureName);
	lastBoundTexture = entry->textureName;

	// Disabled this due to issue #6075: https://github.com/hrydgard/ppsspp/issues/6075
	// This breaks Dangan Ronpa 2 with mipmapping enabled. Why? No idea, it shouldn't.
	// glTexStorage2D probably has few benefits for us anyway.
	if (false && gl_extensions.GLES3 && maxLevel > 0) {
		// glTexStorage2D requires the use of sized formats.
		GLenum actualFmt = replaced.Valid() ? ToGLESFormat(replaced.Format(0)) : dstFmt;
		GLenum storageFmt = GL_RGBA8;
		switch (actualFmt) {
		case GL_UNSIGNED_BYTE: storageFmt = GL_RGBA8; break;
		case GL_UNSIGNED_SHORT_5_6_5: storageFmt = GL_RGB565; break;
		case GL_UNSIGNED_SHORT_4_4_4_4: storageFmt = GL_RGBA4; break;
		case GL_UNSIGNED_SHORT_5_5_5_1: storageFmt = GL_RGB5_A1; break;
		default:
			ERROR_LOG(G3D, "Unknown dstfmt %i", (int)actualFmt);
			break;
		}
		// TODO: This may cause bugs, since it hard-sets the texture w/h, and we might try to reuse it later with a different size.
		glTexStorage2D(GL_TEXTURE_2D, maxLevel + 1, storageFmt, w * scaleFactor, h * scaleFactor);
		// Make sure we don't use glTexImage2D after glTexStorage2D.
		replaceImages = true;
	}

	// GLES2 doesn't have support for a "Max lod" which is critical as PSP games often
	// don't specify mips all the way down. As a result, we either need to manually generate
	// the bottom few levels or rely on OpenGL's autogen mipmaps instead, which might not
	// be as good quality as the game's own (might even be better in some cases though).

	// Always load base level texture here 
	if (IsFakeMipmapChange()) {
		// NOTE: Since the level is not part of the cache key, we assume it never changes.
		u8 level = std::max(0, gstate.getTexLevelOffset16() / 16);
		LoadTextureLevel(*entry, replaced, level, replaceImages, scaleFactor, dstFmt);
	} else
		LoadTextureLevel(*entry, replaced, 0, replaceImages, scaleFactor, dstFmt);

	// Mipmapping only enable when texture scaling disable
	if (maxLevel > 0 && scaleFactor == 1) {
		if (gstate_c.Supports(GPU_SUPPORTS_TEXTURE_LOD_CONTROL)) {
			if (badMipSizes) {
				// WARN_LOG(G3D, "Bad mipmap for texture sized %dx%dx%d - autogenerating", w, h, (int)format);
				if (canAutoGen) {
					glGenerateMipmap(GL_TEXTURE_2D);
				} else {
					glTexParameteri(GL_TEXTURE_2D, GL_TEXTURE_MAX_LEVEL, 0);
					maxLevel = 0;
				}
			} else {
				for (int i = 1; i <= maxLevel; i++) {
					LoadTextureLevel(*entry, replaced, i, replaceImages, scaleFactor, dstFmt);
				}
				glTexParameteri(GL_TEXTURE_2D, GL_TEXTURE_MAX_LEVEL, maxLevel);
			}
		} else {
			// Avoid PowerVR driver bug
			if (canAutoGen && w > 1 && h > 1 && !(h > w && (gl_extensions.bugs & BUG_PVR_GENMIPMAP_HEIGHT_GREATER))) {  // Really! only seems to fail if height > width
				// NOTICE_LOG(G3D, "Generating mipmap for texture sized %dx%d%d", w, h, (int)format);
				glGenerateMipmap(GL_TEXTURE_2D);
			} else {
				maxLevel = 0;
			}
		}
	} else if (gstate_c.Supports(GPU_SUPPORTS_TEXTURE_LOD_CONTROL)) {
		glTexParameteri(GL_TEXTURE_2D, GL_TEXTURE_MAX_LEVEL, 0);
	}

	if (maxLevel == 0) {
		entry->status |= TexCacheEntry::STATUS_BAD_MIPS;
	} else {
		entry->status &= ~TexCacheEntry::STATUS_BAD_MIPS;
	}
	if (replaced.Valid()) {
		entry->SetAlphaStatus(TexCacheEntry::Status(replaced.AlphaStatus()));
	}

	if (gstate_c.Supports(GPU_SUPPORTS_ANISOTROPY)) {
		int aniso = 1 << g_Config.iAnisotropyLevel;
		float anisotropyLevel = (float) aniso > maxAnisotropyLevel ? maxAnisotropyLevel : (float) aniso;
		if (anisotropyLevel > 1.0f) {
			glTexParameterf(GL_TEXTURE_2D, GL_TEXTURE_MAX_ANISOTROPY_EXT, anisotropyLevel);
		}
	}

	// This will rebind it, but that's okay.
	UpdateSamplingParams(*entry, true);

	//glPixelStorei(GL_UNPACK_ROW_LENGTH, 0);
	glPixelStorei(GL_UNPACK_ALIGNMENT, 1);
	//glPixelStorei(GL_PACK_ROW_LENGTH, 0);
	glPixelStorei(GL_PACK_ALIGNMENT, 1);
	CHECK_GL_ERROR_IF_DEBUG();
}

u32 TextureCacheGLES::AllocTextureName() {
	if (nameCache_.empty()) {
		nameCache_.resize(TEXCACHE_NAME_CACHE_SIZE);
		glGenTextures(TEXCACHE_NAME_CACHE_SIZE, &nameCache_[0]);
	}
	u32 name = nameCache_.back();
	nameCache_.pop_back();
	return name;
}

GLenum TextureCacheGLES::GetDestFormat(GETextureFormat format, GEPaletteFormat clutFormat) const {
	switch (format) {
	case GE_TFMT_CLUT4:
	case GE_TFMT_CLUT8:
	case GE_TFMT_CLUT16:
	case GE_TFMT_CLUT32:
		return getClutDestFormat(clutFormat);
	case GE_TFMT_4444:
		return GL_UNSIGNED_SHORT_4_4_4_4;
	case GE_TFMT_5551:
		return GL_UNSIGNED_SHORT_5_5_5_1;
	case GE_TFMT_5650:
		return GL_UNSIGNED_SHORT_5_6_5;
	case GE_TFMT_8888:
	case GE_TFMT_DXT1:
	case GE_TFMT_DXT3:
	case GE_TFMT_DXT5:
	default:
		return GL_UNSIGNED_BYTE;
	}
}

void *TextureCacheGLES::DecodeTextureLevelOld(GETextureFormat format, GEPaletteFormat clutformat, int level, GLenum dstFmt, int scaleFactor, int *bufwout) {
	void *finalBuf = nullptr;
	u32 texaddr = gstate.getTextureAddress(level);
	int bufw = GetTextureBufw(level, texaddr, format);
	if (bufwout)
		*bufwout = bufw;

	int w = gstate.getTextureWidth(level);
	int h = gstate.getTextureHeight(level);

	int decPitch = 0;
	int pixelSize = dstFmt == GL_UNSIGNED_BYTE ? 4 : 2;
	if (!(scaleFactor == 1 && gstate_c.Supports(GPU_SUPPORTS_UNPACK_SUBIMAGE)) && w != bufw) {
		decPitch = w * pixelSize;
	} else {
		decPitch = bufw * pixelSize;
	}

	tmpTexBufRearrange_.resize(std::max(w, bufw) * h);
	DecodeTextureLevel((u8 *)tmpTexBufRearrange_.data(), decPitch, format, clutformat, texaddr, level, bufw, true, UseBGRA8888(), false);
	return tmpTexBufRearrange_.data();
}

TexCacheEntry::Status TextureCacheGLES::CheckAlpha(const u32 *pixelData, GLenum dstFmt, int stride, int w, int h) {
	CheckAlphaResult res;
	switch (dstFmt) {
	case GL_UNSIGNED_SHORT_4_4_4_4:
		res = CheckAlphaABGR4444Basic(pixelData, stride, w, h);
		break;
	case GL_UNSIGNED_SHORT_5_5_5_1:
		res = CheckAlphaABGR1555Basic(pixelData, stride, w, h);
		break;
	case GL_UNSIGNED_SHORT_5_6_5:
		// Never has any alpha.
		res = CHECKALPHA_FULL;
		break;
	default:
		res = CheckAlphaRGBA8888Basic(pixelData, stride, w, h);
		break;
	}

	return (TexCacheEntry::Status)res;
}

void TextureCacheGLES::LoadTextureLevel(TexCacheEntry &entry, ReplacedTexture &replaced, int level, bool replaceImages, int scaleFactor, GLenum dstFmt) {
	int w = gstate.getTextureWidth(level);
	int h = gstate.getTextureHeight(level);
	bool useUnpack = false;
	bool useBGRA;
	u32 *pixelData;

	CHECK_GL_ERROR_IF_DEBUG();

	// TODO: only do this once
	u32 texByteAlign = 1;

	gpuStats.numTexturesDecoded++;

	if (replaced.GetSize(level, w, h)) {
		PROFILE_THIS_SCOPE("replacetex");

		tmpTexBufRearrange_.resize(w * h);
		int bpp = replaced.Format(level) == ReplacedTextureFormat::F_8888 ? 4 : 2;
		replaced.Load(level, tmpTexBufRearrange_.data(), bpp * w);
		pixelData = tmpTexBufRearrange_.data();

		dstFmt = ToGLESFormat(replaced.Format(level));

		texByteAlign = bpp;
		useBGRA = false;
	} else {
		PROFILE_THIS_SCOPE("decodetex");

		GEPaletteFormat clutformat = gstate.getClutPaletteFormat();
		int bufw;
		void *finalBuf = DecodeTextureLevelOld(GETextureFormat(entry.format), clutformat, level, dstFmt, scaleFactor, &bufw);
		if (finalBuf == NULL) {
			return;
		}

		// Can restore these and remove the fixup at the end of DecodeTextureLevel on desktop GL and GLES 3.
		if (scaleFactor == 1 && gstate_c.Supports(GPU_SUPPORTS_UNPACK_SUBIMAGE) && w != bufw) {
			glPixelStorei(GL_UNPACK_ROW_LENGTH, bufw);
			useUnpack = true;
		}

		// Textures are always aligned to 16 bytes bufw, so this could safely be 4 always.
		texByteAlign = dstFmt == GL_UNSIGNED_BYTE ? 4 : 2;
		useBGRA = UseBGRA8888() && dstFmt == GL_UNSIGNED_BYTE;

		pixelData = (u32 *)finalBuf;

		// We check before scaling since scaling shouldn't invent alpha from a full alpha texture.
		if ((entry.status & TexCacheEntry::STATUS_CHANGE_FREQUENT) == 0) {
			TexCacheEntry::Status alphaStatus = CheckAlpha(pixelData, dstFmt, useUnpack ? bufw : w, w, h);
			entry.SetAlphaStatus(alphaStatus, level);
		} else {
			entry.SetAlphaStatus(TexCacheEntry::STATUS_ALPHA_UNKNOWN);
		}

		if (scaleFactor > 1)
			scaler.Scale(pixelData, dstFmt, w, h, scaleFactor);

		if (replacer_.Enabled()) {
			ReplacedTextureDecodeInfo replacedInfo;
			replacedInfo.cachekey = entry.CacheKey();
			replacedInfo.hash = entry.fullhash;
			replacedInfo.addr = entry.addr;
			replacedInfo.isVideo = videos_.find(entry.addr & 0x3FFFFFFF) != videos_.end();
			replacedInfo.isFinal = (entry.status & TexCacheEntry::STATUS_TO_SCALE) == 0;
			replacedInfo.scaleFactor = scaleFactor;
			replacedInfo.fmt = FromGLESFormat(dstFmt, useBGRA);

			int bpp = dstFmt == GL_UNSIGNED_BYTE ? 4 : 2;
			replacer_.NotifyTextureDecoded(replacedInfo, pixelData, (useUnpack ? bufw : w) * bpp, level, w, h);
		}
	}

	glPixelStorei(GL_UNPACK_ALIGNMENT, texByteAlign);

	CHECK_GL_ERROR_IF_DEBUG();

	GLuint components = dstFmt == GL_UNSIGNED_SHORT_5_6_5 ? GL_RGB : GL_RGBA;

	GLuint components2 = components;
	if (useBGRA) {
		components2 = GL_BGRA_EXT;
	}

	if (replaceImages) {
		PROFILE_THIS_SCOPE("repltex");
		glTexSubImage2D(GL_TEXTURE_2D, level, 0, 0, w, h, components2, dstFmt, pixelData);
	} else {
		PROFILE_THIS_SCOPE("loadtex");
		if (IsFakeMipmapChange())
			glTexImage2D(GL_TEXTURE_2D, 0, components, w, h, 0, components2, dstFmt, pixelData);
		else
			glTexImage2D(GL_TEXTURE_2D, level, components, w, h, 0, components2, dstFmt, pixelData);
		if (!lowMemoryMode_) {
			// TODO: We really, really should avoid calling glGetError.
			GLenum err = glGetError();
			if (err == GL_OUT_OF_MEMORY) {
				WARN_LOG_REPORT(G3D, "Texture cache ran out of GPU memory; switching to low memory mode");
				lowMemoryMode_ = true;
				decimationCounter_ = 0;
				Decimate();
				// Try again, now that we've cleared out textures in lowMemoryMode_.
				glTexImage2D(GL_TEXTURE_2D, level, components, w, h, 0, components2, dstFmt, pixelData);

				I18NCategory *err = GetI18NCategory("Error");
				if (scaleFactor > 1) {
					host->NotifyUserMessage(err->T("Warning: Video memory FULL, reducing upscaling and switching to slow caching mode"), 2.0f);
				} else {
					host->NotifyUserMessage(err->T("Warning: Video memory FULL, switching to slow caching mode"), 2.0f);
				}
			} else if (err != GL_NO_ERROR) {
				const char *str = "other";
				switch (err) {
				case GL_OUT_OF_MEMORY: str = "out_of_memory"; break;
				case GL_INVALID_ENUM: str = "invalid_enum"; break;
				case GL_INVALID_VALUE: str = "invalid_value"; break;
				}
				// We checked the err anyway, might as well log if there is one.
				WARN_LOG(G3D, "Got an error in texture upload: %08x (%s) (components=%s components2=%s dstFmt=%s w=%d h=%d level=%d)",
					err, str, GLEnumToString(components).c_str(), GLEnumToString(components2).c_str(), GLEnumToString(dstFmt).c_str(),
					w, h, level);
			}
		}
	}

	if (useUnpack) {
		glPixelStorei(GL_UNPACK_ROW_LENGTH, 0);
	}
}

// Only used by Qt UI?
bool TextureCacheGLES::DecodeTexture(u8* output, const GPUgstate &state) {
	GPUgstate oldState = gstate;
	gstate = state;

	u32 texaddr = gstate.getTextureAddress(0);

	if (!Memory::IsValidAddress(texaddr)) {
		return false;
	}

	GLenum dstFmt = 0;

	GETextureFormat format = gstate.getTextureFormat();
	GEPaletteFormat clutformat = gstate.getClutPaletteFormat();
	u8 level = 0;

	int bufw = GetTextureBufw(level, texaddr, format);
	int w = gstate.getTextureWidth(level);
	int h = gstate.getTextureHeight(level);

	void *finalBuf = DecodeTextureLevelOld(format, clutformat, level, dstFmt, 1);
	if (finalBuf == NULL) {
		return false;
	}

	switch (dstFmt) {
	case GL_UNSIGNED_SHORT_4_4_4_4:
		for (int y = 0; y < h; y++)
			for (int x = 0; x < bufw; x++) {
				u32 val = ((u16*)finalBuf)[y*bufw + x];
				u32 r = ((val>>12) & 0xF) * 17;
				u32 g = ((val>> 8) & 0xF) * 17;
				u32 b = ((val>> 4) & 0xF) * 17;
				u32 a = ((val>> 0) & 0xF) * 17;
				((u32*)output)[y*w + x] = (a << 24) | (r << 16) | (g << 8) | b;
			}
		break;

	case GL_UNSIGNED_SHORT_5_5_5_1:
		for (int y = 0; y < h; y++)
			for (int x = 0; x < bufw; x++) {
				u32 val = ((u16*)finalBuf)[y*bufw + x];
				u32 r = Convert5To8((val>>11) & 0x1F);
				u32 g = Convert5To8((val>> 6) & 0x1F);
				u32 b = Convert5To8((val>> 1) & 0x1F);
				u32 a = (val & 0x1) * 255;
				((u32*)output)[y*w + x] = (a << 24) | (r << 16) | (g << 8) | b;
			}
		break;

	case GL_UNSIGNED_SHORT_5_6_5:
		for (int y = 0; y < h; y++)
			for (int x = 0; x < bufw; x++) {
				u32 val = ((u16*)finalBuf)[y*bufw + x];
				u32 a = 0xFF;
				u32 r = Convert5To8((val>>11) & 0x1F);
				u32 g = Convert6To8((val>> 5) & 0x3F);
				u32 b = Convert5To8((val    ) & 0x1F);
				((u32*)output)[y*w + x] = (a << 24) | (r << 16) | (g << 8) | b;
			}
		break;

	default:
		for (int y = 0; y < h; y++)
			for (int x = 0; x < bufw; x++) {
				u32 val = ((u32*)finalBuf)[y*bufw + x];
				((u32*)output)[y*w + x] = ((val & 0xFF000000)) | ((val & 0x00FF0000)>>16) | ((val & 0x0000FF00)) | ((val & 0x000000FF)<<16);
			}
		break;
	}

	gstate = oldState;
	return true;
}

bool TextureCacheGLES::GetCurrentTextureDebug(GPUDebugBuffer &buffer, int level) {
#ifndef USING_GLES2
	GPUgstate saved;
	if (level != 0) {
		saved = gstate;

		// The way we set textures is a bit complex.  Let's just override level 0.
		gstate.texsize[0] = gstate.texsize[level];
		gstate.texaddr[0] = gstate.texaddr[level];
		gstate.texbufwidth[0] = gstate.texbufwidth[level];
	}

	SetTexture(true);
	ApplyTexture();
	int w = gstate.getTextureWidth(level);
	int h = gstate.getTextureHeight(level);
	glGetTexLevelParameteriv(GL_TEXTURE_2D, 0, GL_TEXTURE_WIDTH, &w);
	glGetTexLevelParameteriv(GL_TEXTURE_2D, 0, GL_TEXTURE_HEIGHT, &h);

	if (level != 0) {
		gstate = saved;
	}

	buffer.Allocate(w, h, GE_FORMAT_8888, false);
	glPixelStorei(GL_PACK_ALIGNMENT, 4);
	glGetTexImage(GL_TEXTURE_2D, 0, GL_RGBA, GL_UNSIGNED_BYTE, buffer.GetData());

	return true;
#else
	return false;
#endif
}<|MERGE_RESOLUTION|>--- conflicted
+++ resolved
@@ -129,16 +129,6 @@
 	bool tClamp;
 	float lodBias;
 	u8 maxLevel = (entry.status & TexCacheEntry::STATUS_BAD_MIPS) ? 0 : entry.maxLevel;
-<<<<<<< HEAD
-	GetSamplingParams(minFilt, magFilt, sClamp, tClamp, lodBias, maxLevel, entry.addr);
-
-	if (entry.maxLevel != 0) {
-		if (force || entry.lodBias != lodBias) {
-			if (gstate_c.Supports(GPU_SUPPORTS_TEXTURE_LOD_CONTROL)) {
-				GETexLevelMode mode = gstate.getTexLevelMode();
-				switch (mode) {
-				case GE_TEXLEVEL_MODE_AUTO:
-=======
 	GETexLevelMode mode;
 	GetSamplingParams(minFilt, magFilt, sClamp, tClamp, lodBias, maxLevel, entry.addr, mode);
 
@@ -147,29 +137,12 @@
 			// TODO: What about a swap of autoMip mode?
 			if (force || entry.lodBias != lodBias) {
 				if (mode == GE_TEXLEVEL_MODE_AUTO) {
->>>>>>> 674d5c7d
 #ifndef USING_GLES2
 					// Sigh, LOD_BIAS is not even in ES 3.0.. but we could do it in the shader via texture()...
 					glTexParameterf(GL_TEXTURE_2D, GL_TEXTURE_LOD_BIAS, lodBias);
 #endif
 					glTexParameterf(GL_TEXTURE_2D, GL_TEXTURE_MIN_LOD, 0);
 					glTexParameterf(GL_TEXTURE_2D, GL_TEXTURE_MAX_LOD, (float)maxLevel);
-<<<<<<< HEAD
-					break;
-				case GE_TEXLEVEL_MODE_CONST:
-					glTexParameterf(GL_TEXTURE_2D, GL_TEXTURE_MIN_LOD, lodBias);
-					glTexParameterf(GL_TEXTURE_2D, GL_TEXTURE_MAX_LOD, lodBias);
-					break;
-				case GE_TEXLEVEL_MODE_SLOPE:
-					WARN_LOG_REPORT_ONCE(texSlope, G3D, "Unsupported texture lod slope: %f + %f", gstate.getTextureLodSlope(), lodBias);
-					// TODO: This behavior isn't correct.
-#ifndef USING_GLES2
-					glTexParameterf(GL_TEXTURE_2D, GL_TEXTURE_LOD_BIAS, lodBias);
-#endif
-					glTexParameterf(GL_TEXTURE_2D, GL_TEXTURE_MIN_LOD, 0);
-					glTexParameterf(GL_TEXTURE_2D, GL_TEXTURE_MAX_LOD, (float)entry.maxLevel);
-					break;
-=======
 				} else if (mode == GE_TEXLEVEL_MODE_CONST) {
 					glTexParameterf(GL_TEXTURE_2D, GL_TEXTURE_MIN_LOD, std::max(0.0f, std::min((float)maxLevel, lodBias)));
 					glTexParameterf(GL_TEXTURE_2D, GL_TEXTURE_MAX_LOD, std::max(0.0f, std::min((float)maxLevel, lodBias)));
@@ -182,14 +155,13 @@
 #endif
 					glTexParameterf(GL_TEXTURE_2D, GL_TEXTURE_MIN_LOD, 0);
 					glTexParameterf(GL_TEXTURE_2D, GL_TEXTURE_MAX_LOD, (float)maxLevel);
->>>>>>> 674d5c7d
 				}
+				entry.lodBias = lodBias;
 			}
-			entry.lodBias = lodBias;
-		}
-	} else if (gstate_c.Supports(GPU_SUPPORTS_TEXTURE_LOD_CONTROL)) {
-		glTexParameterf(GL_TEXTURE_2D, GL_TEXTURE_MIN_LOD, 0.0f);
-		glTexParameterf(GL_TEXTURE_2D, GL_TEXTURE_MAX_LOD, 0.0f);
+		} else {
+			glTexParameterf(GL_TEXTURE_2D, GL_TEXTURE_MIN_LOD, 0.0f);
+			glTexParameterf(GL_TEXTURE_2D, GL_TEXTURE_MAX_LOD, 0.0f);
+		}
 	}
 
 	if (force || entry.minFilt != minFilt) {
@@ -222,12 +194,8 @@
 	bool sClamp;
 	bool tClamp;
 	float lodBias;
-<<<<<<< HEAD
-	GetSamplingParams(minFilt, magFilt, sClamp, tClamp, lodBias, 0, 0);
-=======
 	GETexLevelMode mode;
 	GetSamplingParams(minFilt, magFilt, sClamp, tClamp, lodBias, 0, 0, mode);
->>>>>>> 674d5c7d
 
 	minFilt &= 1;  // framebuffers can't mipmap.
 
