--- conflicted
+++ resolved
@@ -1084,10 +1084,6 @@
 	fpr.ReleaseSpillLocks();
 }
 
-<<<<<<< HEAD
-void Jit::Comp_Vh2f(MIPSOpcode op) {
-	DISABLE;
-=======
 // Planning for true SIMD
 
 // Sequence for gathering sparse registers into one SIMD:
@@ -1186,7 +1182,6 @@
 	ApplyPrefixD(dregs, outsize);
 	gpr.UnlockAllX();
 	fpr.ReleaseSpillLocks();
->>>>>>> 20174d94
 }
 
 extern const double mulTableVf2i[32] = {
