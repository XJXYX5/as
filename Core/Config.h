--- conflicted
+++ resolved
@@ -139,11 +139,8 @@
 	bool bSoftwareRendering;
 	bool bHardwareTransform; // only used in the GLES backend
 	bool bSoftwareSkinning;  // may speed up some games
-<<<<<<< HEAD
 	bool bShaderDepal;
-=======
 	bool bVendorBugChecksEnabled;
->>>>>>> cbf735e2
 
 	int iRenderingMode; // 0 = non-buffered rendering 1 = buffered rendering
 	int iTexFiltering; // 1 = off , 2 = nearest , 3 = linear , 4 = linear(CG)
@@ -179,11 +176,8 @@
 	int iInternalResolution;  // 0 = Auto (native), 1 = 1x (480x272), 2 = 2x, 3 = 3x, 4 = 4x and so on.
 	int iAnisotropyLevel;  // 0 - 5, powers of 2: 0 = 1x = no aniso
 	int bHighQualityDepth;
-<<<<<<< HEAD
 	bool bMipMap;
 	bool bTrueColor;
-=======
->>>>>>> cbf735e2
 	bool bReplaceTextures;
 	bool bSaveNewTextures;
 	bool bIgnoreTextureFilenames;
@@ -193,11 +187,8 @@
 	bool bTexDeposterize;
 	int iFpsLimit1;
 	int iFpsLimit2;
-<<<<<<< HEAD
 	bool bRefreshAt60Hz;
 	int iForceMaxEmulatedFPS;
-=======
->>>>>>> cbf735e2
 	int iMaxRecent;
 	int iCurrentStateSlot;
 	int iRewindFlipFrequency;
